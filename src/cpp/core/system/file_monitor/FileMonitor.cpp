/*
 * FileMonitor.cpp
 *
 * Copyright (C) 2009-11 by RStudio, Inc.
 *
 * This program is licensed to you under the terms of version 3 of the
 * GNU Affero General Public License. This program is distributed WITHOUT
 * ANY EXPRESS OR IMPLIED WARRANTY, INCLUDING THOSE OF NON-INFRINGEMENT,
 * MERCHANTABILITY OR FITNESS FOR A PARTICULAR PURPOSE. Please refer to the
 * AGPL (http://www.gnu.org/licenses/agpl-3.0.txt) for more details.
 *
 */

// TODO: consider batching strategy (Mac already does immediate notification +
// waiting up to 1 full second for additional notifications)
// On Windows some tools which could be used to affect this are:
//    QueueUserAPC and SetWaitableTimer
// or perhaps just a standard sleep call with event coalescing would do it

<<<<<<< HEAD
=======
// TODO: safety feature for unregistration -- ignore requets with a non-active
// Handle (to prevent bad pointer deref). Note this is related to the final
// item below on the correct abstraction level of the interface.

>>>>>>> b2c22bf8
// TODO: consider addings filters as a feature

// TODO: implement non-recursive mode

// TODO: consider returning parent iterator from function that does scan
// for existing file items (so we don't keep having to re-scan from the top

// TODO: see if there are filesystems/scenarios where filemon won't work
// (we know remote SAMBA filesystems on windows won't for sure -- do
// we get an error in this case or do notifications just not come)

// TODO: is there any global cleanup (stopping run loop or setting a "done"
// flag) required on osx

// TODO: think more deeply about failure cases during scanning (meaning
// scanning after we've already successfully initialize file monitoring)

// TODO: is the Callbacks interface too low-level (Handle implies you
// need a stateful class -- perhaps a class should implement the callbacks
// and unregister in its destructor -- we could then push the low-level
// callbacks interface deeper down

#include <core/system/FileMonitor.hpp>

#include <list>

#include <boost/bind.hpp>
#include <boost/foreach.hpp>

#include <core/Log.hpp>
#include <core/Error.hpp>

#include <core/Thread.hpp>

#include <core/system/FileScanner.hpp>

#include "FileMonitorImpl.hpp"

namespace core {
namespace system {
namespace file_monitor {

namespace {

void addEvent(FileChangeEvent::Type type,
              const FileInfo& fileInfo,
              std::vector<FileChangeEvent>* pEvents)
{
   pEvents->push_back(FileChangeEvent(type, fileInfo));
}

} // anonymous namespace

// helpers for platform-specific implementations
namespace impl {

Error processFileAdded(tree<FileInfo>::iterator parentIt,
                       const FileChangeEvent& fileChange,
                       tree<FileInfo>* pTree,
                       std::vector<FileChangeEvent>* pFileChanges)
{
   // see if this node already exists. if it does then ignore
   tree<FileInfo>::sibling_iterator it = impl::findFile(pTree->begin(parentIt),
                                                        pTree->end(parentIt),
                                                        fileChange.fileInfo());
   if (it != pTree->end(parentIt))
      return Success();

   if (fileChange.fileInfo().isDirectory())
   {
      tree<FileInfo> subTree;
      Error error = scanFiles(fileChange.fileInfo(),
                              true,
                              &subTree);
      if (error)
         return error;

      // merge in the sub-tree
      tree<FileInfo>::sibling_iterator addedIter =
         pTree->append_child(parentIt, fileChange.fileInfo());
      pTree->insert_subtree_after(addedIter, subTree.begin());
      pTree->erase(addedIter);

      // generate events
      std::for_each(subTree.begin(),
                    subTree.end(),
                    boost::bind(addEvent,
                                FileChangeEvent::FileAdded,
                                _1,
                                pFileChanges));
   }
   else
   {
      pTree->append_child(parentIt, fileChange.fileInfo());
      pFileChanges->push_back(fileChange);
   }

   // sort the container after insert
   pTree->sort(pTree->begin(parentIt),
               pTree->end(parentIt),
               fileInfoPathLessThan,
               false);

   return Success();
}

void processFileModified(tree<FileInfo>::iterator parentIt,
                         const FileChangeEvent& fileChange,
                         tree<FileInfo>* pTree,
                         std::vector<FileChangeEvent>* pFileChanges)
{
   // search for a child with this path
   tree<FileInfo>::sibling_iterator modIt = impl::findFile(
                                                     pTree->begin(parentIt),
                                                     pTree->end(parentIt),
                                                     fileChange.fileInfo());

   // only generate actions if the data is actually new (win32 file monitoring
   // can generate redundant modified events for save operatoins as well as
   // when directories are copied and pasted, in which case an add is followed
   // by a modified)
   if (modIt != pTree->end(parentIt) && fileChange.fileInfo() != *modIt)
   {
      pTree->replace(modIt, fileChange.fileInfo());

      // add it to the fileChanges
      pFileChanges->push_back(fileChange);
   }
}

void processFileRemoved(tree<FileInfo>::iterator parentIt,
                        const FileChangeEvent& fileChange,
                        tree<FileInfo>* pTree,
                        std::vector<FileChangeEvent>* pFileChanges)
{
   // search for a child with this path
   tree<FileInfo>::sibling_iterator remIt = findFile(pTree->begin(parentIt),
                                                     pTree->end(parentIt),
                                                     fileChange.fileInfo());

   // only generate actions if the item was found in the tree
   if (remIt != pTree->end(parentIt))
   {
      // if this is folder then we need to generate recursive
      // remove events, otherwise can just add single event
      if (remIt->isDirectory())
      {
         tree<FileInfo> subTree(remIt);
         std::for_each(subTree.begin(),
                       subTree.end(),
                       boost::bind(addEvent,
                                   FileChangeEvent::FileRemoved,
                                   _1,
                                   pFileChanges));
      }
      else
      {
         pFileChanges->push_back(fileChange);
      }

      // remove it from the tree
      pTree->erase(remIt);
   }
}

Error discoverAndProcessFileChanges(const FileInfo& fileInfo,
                                    bool recursive,
                                    tree<FileInfo>* pTree,
                                    const Callbacks::FilesChanged& onFilesChanged)
{
   // scan this directory into a new tree which we can compare to the old tree
   tree<FileInfo> subdirTree;
   Error error = scanFiles(fileInfo, recursive, &subdirTree);
   if (error)
      return error;

   // find this path in our fileTree
   tree<FileInfo>::iterator it = std::find(pTree->begin(),
                                           pTree->end(),
                                           fileInfo);
   if (it != pTree->end())
   {
      // handle recursive vs. non-recursive scan differnetly
      if (recursive)
      {
         // check for changes on full subtree
         std::vector<FileChangeEvent> fileChanges;
         tree<FileInfo> existingSubtree(it);
         collectFileChangeEvents(existingSubtree.begin(),
                                 existingSubtree.end(),
                                 subdirTree.begin(),
                                 subdirTree.end(),
                                 &fileChanges);

         // fire events
         onFilesChanged(fileChanges);

         // wholesale replace subtree
         pTree->insert_subtree_after(it, subdirTree.begin());
         pTree->erase(it);
      }
      else
      {
         // scan for changes on just the children
         std::vector<FileChangeEvent> childrenFileChanges;
         collectFileChangeEvents(pTree->begin(it),
                                 pTree->end(it),
                                 subdirTree.begin(subdirTree.begin()),
                                 subdirTree.end(subdirTree.begin()),
                                 &childrenFileChanges);

         // build up actual file changes and mutate the tree as appropriate
         std::vector<FileChangeEvent> fileChanges;
         BOOST_FOREACH(const FileChangeEvent& fileChange, childrenFileChanges)
         {
            switch(fileChange.type())
            {
            case FileChangeEvent::FileAdded:
            {
               Error error = processFileAdded(it, fileChange, pTree, &fileChanges);
               if (error)
                  LOG_ERROR(error);
               break;
            }
            case FileChangeEvent::FileModified:
            {
               processFileModified(it, fileChange, pTree, &fileChanges);
               break;
            }
            case FileChangeEvent::FileRemoved:
            {
               processFileRemoved(it, fileChange, pTree, &fileChanges);
               break;
            }
            case FileChangeEvent::None:
            default:
               break;
            }
         }

         // fire events
         onFilesChanged(fileChanges);
      }
   }
   else
   {
      LOG_WARNING_MESSAGE("Unable to find treeItem for " +
                          fileInfo.absolutePath());
   }

   return Success();
}


} // namespace impl


// these are implemented per-platform
namespace detail {

// run the monitor, calling back checkForInput periodically to see if there are
// new registrations or unregistrations
void run(const boost::function<void()>& checkForInput);

// register a new file monitor
Handle registerMonitor(const core::FilePath& filePath,
                       bool recursive,
                       const Callbacks& callbacks);

// unregister a file monitor
void unregisterMonitor(Handle handle);

// stop the monitor. allows for optinal global cleanup and/or waiting
// for termination state on the monitor thread
void stop();

} // namespace detail


namespace {

class RegistrationCommand
{
public:
   enum Type { None, Register, Unregister };

public:
   RegistrationCommand()
      : type_(None)
   {
   }

   RegistrationCommand(const core::FilePath& filePath,
                       bool recursive,
                       const Callbacks& callbacks)
      : type_(Register),
        filePath_(filePath),
        recursive_(recursive),
        callbacks_(callbacks)
   {
   }

   explicit RegistrationCommand(Handle handle)
      : type_(Unregister), handle_(handle)
   {
   }

   Type type() const { return type_; }

   const core::FilePath& filePath() const { return filePath_; }
   bool recursive() const { return recursive_; }
   const Callbacks& callbacks() const { return callbacks_; }

   Handle handle() const
   {
      return handle_;
   }

private:
   // command type
   Type type_;

   // register command data
   core::FilePath filePath_;
   bool recursive_;
   Callbacks callbacks_;

   // unregister command data
   Handle handle_;
};

typedef core::thread::ThreadsafeQueue<RegistrationCommand>
                                                      RegistrationCommandQueue;
RegistrationCommandQueue& registrationCommandQueue()
{
   static core::thread::ThreadsafeQueue<RegistrationCommand> instance;
   return instance;
}

typedef core::thread::ThreadsafeQueue<boost::function<void()> > CallbackQueue;
CallbackQueue& callbackQueue()
{
   static core::thread::ThreadsafeQueue<boost::function<void()> > instance;
   return instance;
}


// track active handles so we can implement unregisterAll. note that this
// list is accessed from the platform-specific file-monitor thread
// (checkForInput and catch clause of fileMonitorMainThread
std::list<Handle> s_activeHandles;

void checkForInput()
{
   // this function is called from the platform specific thread run-loop
   // so we take as a chance to sleep for 100ms (so we don't spin and so
   // we have a boost thread-interruption point)
   boost::this_thread::sleep(boost::posix_time::milliseconds(100));

   RegistrationCommand command;
   while (registrationCommandQueue().deque(&command))
   {
      switch(command.type())
      {
      case RegistrationCommand::Register:
      {
         Handle handle = detail::registerMonitor(command.filePath(),
                                                 command.recursive(),
                                                 command.callbacks());
         if (handle != NULL)
            s_activeHandles.push_back(handle);
         break;
      }

      case RegistrationCommand::Unregister:
      {
         // verify that this is an active handle (protect against two calls
         // to unregister or a call to unregister after a call to stop)
         if (std::find(s_activeHandles.begin(),
                       s_activeHandles.end(),
                       command.handle()) != s_activeHandles.end())
         {
            detail::unregisterMonitor(command.handle());
            s_activeHandles.remove(command.handle());
         }
         else
         {
            LOG_WARNING_MESSAGE("attempted to unregister file monitor handle "
                                "which isn't currently active");
         }
         break;
      }

      case RegistrationCommand::None:
         break;
      }
   }
}

void unregisterAll()
{
   // make a copy of all active handles so we can unregister them
   // (unregistering mutates the list so that's why we need a copy)
   std::vector<Handle> activeHandles;
   std::copy(s_activeHandles.begin(),
             s_activeHandles.end(),
             std::back_inserter(activeHandles));

   // unregister all
   std::for_each(activeHandles.begin(),
                 activeHandles.end(),
                 detail::unregisterMonitor);
}

void fileMonitorThreadMain()
{
   // run the file monitor thread
   try
   {
      file_monitor::detail::run(boost::bind(checkForInput));   
   }
   catch(const boost::thread_interrupted& e)
   {
   }
   CATCH_UNEXPECTED_EXCEPTION

   // always clean up (even for unexpected exception case)
   try
   {
      unregisterAll();
      detail::stop();
   }
   CATCH_UNEXPECTED_EXCEPTION
}

void enqueOnRegistered(const Callbacks& callbacks,
                       Handle handle,
                       const tree<FileInfo>& fileTree)
{
   callbackQueue().enque(boost::bind(callbacks.onRegistered,
                                     handle,
                                     fileTree));
}

void enqueOnRegistrationError(const Callbacks& callbacks, const Error& error)
{
   callbackQueue().enque(boost::bind(callbacks.onRegistrationError, error));
}

void enqueOnMonitoringError(const Callbacks& callbacks, const Error& error)
{
   callbackQueue().enque(boost::bind(callbacks.onMonitoringError, error));
}

void enqueOnFilesChanged(const Callbacks& callbacks,
                         const std::vector<FileChangeEvent>& fileChanges)
{
   callbackQueue().enque(boost::bind(callbacks.onFilesChanged, fileChanges));
}

boost::thread s_fileMonitorThread;

} // anonymous namespace


void initialize()
{
   core::thread::safeLaunchThread(fileMonitorThreadMain, &s_fileMonitorThread);
}

void stop()
{
   if (s_fileMonitorThread.joinable())
   {
      s_fileMonitorThread.interrupt();

      // wait for for the thread to stop
      if (!s_fileMonitorThread.timed_join(boost::posix_time::seconds(3)))
      {
         LOG_WARNING_MESSAGE("file monitor thread didn't stop on its own");
      }

      s_fileMonitorThread.detach();
   }
}

void registerMonitor(const FilePath& filePath,
                     bool recursive,
                     const Callbacks& callbacks)
{
   // bind a new version of the callbacks that puts them on the callback queue
   Callbacks qCallbacks;
   qCallbacks.onRegistered = boost::bind(enqueOnRegistered, callbacks, _1, _2);
   qCallbacks.onRegistrationError = boost::bind(enqueOnRegistrationError,
                                                callbacks,
                                                _1);
   qCallbacks.onMonitoringError = boost::bind(enqueOnMonitoringError,
                                              callbacks,
                                              _1);
   qCallbacks.onFilesChanged = boost::bind(enqueOnFilesChanged, callbacks, _1);

   // enque the registration
   registrationCommandQueue().enque(RegistrationCommand(filePath,
                                                        recursive,
                                                        qCallbacks));
}

void unregisterMonitor(Handle handle)
{
   registrationCommandQueue().enque(RegistrationCommand(handle));
}

void checkForChanges()
{
   boost::function<void()> callback;
   while (callbackQueue().deque(&callback))
      callback();
}

} // namespace file_monitor
} // namespace system
} // namespace core 

   


<|MERGE_RESOLUTION|>--- conflicted
+++ resolved
@@ -17,13 +17,6 @@
 //    QueueUserAPC and SetWaitableTimer
 // or perhaps just a standard sleep call with event coalescing would do it
 
-<<<<<<< HEAD
-=======
-// TODO: safety feature for unregistration -- ignore requets with a non-active
-// Handle (to prevent bad pointer deref). Note this is related to the final
-// item below on the correct abstraction level of the interface.
-
->>>>>>> b2c22bf8
 // TODO: consider addings filters as a feature
 
 // TODO: implement non-recursive mode
