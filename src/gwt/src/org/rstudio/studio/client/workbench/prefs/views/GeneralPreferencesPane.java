--- conflicted
+++ resolved
@@ -433,14 +433,6 @@
          double helpFontSize = Double.parseDouble(helpFontSize_.getValue());
          prefs.helpFontSizePoints().setGlobalValue(helpFontSize);
       }
-<<<<<<< HEAD
-      
-      {
-         double helpFontSize = Double.parseDouble(helpFontSize_.getValue());
-         prefs.helpFontSizePoints().setGlobalValue(helpFontSize);
-      }
-=======
->>>>>>> 1104c980
 
       if (clipboardMonitoring_ != null &&
           desktopMonitoring_ != clipboardMonitoring_.getValue())
@@ -542,10 +534,6 @@
    private RVersionSelectWidget rServerRVersion_ = null;
    private CheckBox rememberRVersionForProjects_ = null;
    private CheckBox reuseSessionsForProjectLinks_ = null;
-<<<<<<< HEAD
-   private CheckBox enableAccessibility_ = null;
-=======
->>>>>>> 1104c980
    private SelectWidget helpFontSize_;
    private CheckBox clipboardMonitoring_ = null;
    private CheckBox useGpuBlacklist_ = null;
