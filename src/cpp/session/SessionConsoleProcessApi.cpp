/*
 * SessionConsoleProcessApi.cpp
 *
 * Copyright (C) 2009-17 by RStudio, Inc.
 *
 * Unless you have received this program directly from RStudio pursuant
 * to the terms of a commercial license agreement with RStudio, then
 * this program is licensed to you under the terms of version 3 of the
 * GNU Affero General Public License. This program is distributed WITHOUT
 * ANY EXPRESS OR IMPLIED WARRANTY, INCLUDING THOSE OF NON-INFRINGEMENT,
 * MERCHANTABILITY OR FITNESS FOR A PARTICULAR PURPOSE. Please refer to the
 * AGPL (http://www.gnu.org/licenses/agpl-3.0.txt) for more details.
 *
 */

#include "SessionConsoleProcessApi.hpp"

#include <boost/foreach.hpp>

#include <core/Algorithm.hpp>
#include <core/Exec.hpp>

#include <session/SessionModuleContext.hpp>

#include <r/RRoutines.hpp>
#include <r/RExec.hpp>

#include "modules/SessionWorkbench.hpp"

using namespace rstudio::core;

namespace rstudio {
namespace session {
namespace console_process {

namespace {

// findProcByCaption that reports an R error for unknown caption
ConsoleProcessPtr findProcByCaptionReportUnknown(const std::string& caption)
{
   ConsoleProcessPtr proc = findProcByCaption(caption);
   if (proc == NULL)
   {
      std::string error("Unknown terminal '");
      error += caption;
      error += "'";
      r::exec::error(error);
   }
   return proc;
}

// Return buffer for a terminal, optionally stripping out Ansi codes.
std::string getTerminalBuffer(ConsoleProcessPtr proc, bool stripAnsi)
{
   std::string buffer = proc->getBuffer();

   if (stripAnsi)
      core::text::stripAnsiCodes(&buffer);
   string_utils::convertLineEndings(&buffer, string_utils::LineEndingPosix);
   return buffer;
}


// R APIs ---------------------------------------------------------------

// Return vector of all terminal ids (captions)
SEXP rs_terminalList()
{
   r::sexp::Protect protect;

   if (!session::options().allowShell())
      return R_NilValue;

   return r::sexp::create(getAllCaptions(), &protect);
}

// Create a terminal with given id (caption). If null, create with automatically
// generated name. Returns resulting name in either case.
SEXP rs_terminalCreate(SEXP typeSEXP, SEXP showSEXP)
{
   r::sexp::Protect protect;

   if (!session::options().allowShell())
      return R_NilValue;

   std::pair<int, std::string> termSequence = nextTerminalName();
   std::string terminalId = r::sexp::asString(typeSEXP);
   if (terminalId.empty())
   {
      terminalId = termSequence.second;
   }
   else if (findProcByCaption(terminalId) != NULL)
   {
      std::string msg = "Terminal id already in use: '";
      msg += terminalId;
      msg += "'";
      r::exec::error(msg);
      return R_NilValue;
   }

<<<<<<< HEAD
   bool show = r::sexp::asLogical(showSEXP);
=======
   boost::shared_ptr<ConsoleProcessInfo> pCpi(
            new ConsoleProcessInfo(
               terminalId,
               std::string() /*title*/,
               std::string() /*handle*/,
               termSequence.first,
               TerminalShell::DefaultShell,
               false /*altBufferActive*/,
               core::FilePath() /*cwd*/,
               core::system::kDefaultCols, core::system::kDefaultRows,
               false /*zombie*/,
               session::userSettings().terminalTrackEnv()));
>>>>>>> d4889987

   std::string handle;
   Error error = createTerminalConsoleProc(pCpi, &handle);
   if (error)
   {
      std::string msg = "Failed to create terminal: '";
      msg += error.summary();
      msg += "'";
      r::exec::error(msg);
      return R_NilValue;
   }

   ConsoleProcessPtr ptrProc = findProcByHandle(handle);
   if (!ptrProc)
   {
      r::exec::error("Unable to find created terminal");
      return R_NilValue;
   }

   error = ptrProc->start();
   if (error)
   {
      std::string msg = "Failed to start terminal: '";
      msg += error.summary();
      msg += "'";

      reapConsoleProcess(*ptrProc);

      r::exec::error(msg);
      return R_NilValue;
   }

   // notify the client so it adds this new terminal to the UI list and starts it
   json::Object eventData;
   eventData["process_info"] = ptrProc->toJson();
   eventData["show"] = show;
   ClientEvent addTerminalEvent(client_events::kAddTerminal, eventData);
   module_context::enqueClientEvent(addTerminalEvent);

   return r::sexp::create(terminalId, &protect);
}

// Returns busy state of a terminal (i.e. does the shell have any child
// processes?)
SEXP rs_terminalBusy(SEXP terminalsSEXP)
{
   r::sexp::Protect protect;

   std::vector<std::string> terminalIds;
   if (!r::sexp::fillVectorString(terminalsSEXP, &terminalIds))
      return R_NilValue;

   std::vector<bool> isBusy;
   BOOST_FOREACH(const std::string& terminalId, terminalIds)
   {
      ConsoleProcessPtr proc = findProcByCaption(terminalId);
      if (proc == NULL)
      {
         isBusy.push_back(false);
         continue;
      }
      isBusy.push_back(proc->getIsBusy());
   }
   return r::sexp::create(isBusy, &protect);
}

// Returns running state of a terminal (i.e. does the shell have a shell process?)
SEXP rs_terminalRunning(SEXP terminalsSEXP)
{
   r::sexp::Protect protect;

   std::vector<std::string> terminalIds;
   if (!r::sexp::fillVectorString(terminalsSEXP, &terminalIds))
      return R_NilValue;

   std::vector<bool> isRunning;
   BOOST_FOREACH(const std::string& terminalId, terminalIds)
   {
      ConsoleProcessPtr proc = findProcByCaption(terminalId);
      if (proc == NULL)
      {
         isRunning.push_back(false);
         continue;
      }
      isRunning.push_back(proc->isStarted());
   }
   return r::sexp::create(isRunning, &protect);
}

// Returns bunch of metadata about a terminal instance.
SEXP rs_terminalContext(SEXP terminalSEXP)
{
   r::sexp::Protect protect;

   std::string terminalId = r::sexp::asString(terminalSEXP);

   ConsoleProcessPtr proc = findProcByCaption(terminalId);
   if (proc == NULL)
   {
      return R_NilValue;
   }

   r::sexp::ListBuilder builder(&protect);
   builder.add("handle", proc->handle());
   builder.add("caption", proc->getCaption());
   builder.add("title", proc->getTitle());
   builder.add("working_dir", module_context::createAliasedPath(proc->getCwd()));
   builder.add("shell", proc->getShellName());
   builder.add("running", proc->isStarted());
   builder.add("busy", proc->getIsBusy());
   builder.add("connection", proc->getChannelMode());
   builder.add("sequence", proc->getTerminalSequence());
   builder.add("lines", proc->getBufferLineCount());
   builder.add("cols", proc->getCols());
   builder.add("rows", proc->getRows());
   builder.add("pid", static_cast<int>(proc->getPid()));
   builder.add("full_screen", proc->getAltBufferActive());
   builder.add("restarted", proc->getWasRestarted());

   return r::sexp::create(builder, &protect);
}

// Return buffer for a terminal, optionally stripping out Ansi codes.
SEXP rs_terminalBuffer(SEXP idSEXP, SEXP stripSEXP)
{
   r::sexp::Protect protect;

   std::string terminalId = r::sexp::asString(idSEXP);
   bool stripAnsi = r::sexp::asLogical(stripSEXP);

   ConsoleProcessPtr proc = findProcByCaptionReportUnknown(terminalId);
   if (proc == NULL)
      return R_NilValue;

   std::string buffer = getTerminalBuffer(proc, stripAnsi);
   return r::sexp::create(core::algorithm::split(buffer, "\n"), &protect);
}

// Kill terminal and its processes.
SEXP rs_terminalKill(SEXP terminalsSEXP)
{
   std::vector<std::string> terminalIds;
   if (!r::sexp::fillVectorString(terminalsSEXP, &terminalIds))
      return R_NilValue;

   BOOST_FOREACH(const std::string& terminalId, terminalIds)
   {
      ConsoleProcessPtr proc = findProcByCaption(terminalId);
      if (proc != NULL)
      {
         proc->interrupt();
         reapConsoleProcess(*proc);
      }
   }
   return R_NilValue;
}

SEXP rs_terminalVisible()
{
   r::sexp::Protect protect;

   if (!session::options().allowShell())
      return R_NilValue;

   ConsoleProcessPtr proc = getVisibleProc();
   if (proc == NULL)
      return R_NilValue;

   return r::sexp::create(proc->getCaption(), &protect);
}

SEXP rs_terminalClear(SEXP idSEXP)
{
   std::string terminalId = r::sexp::asString(idSEXP);

   ConsoleProcessPtr proc = findProcByCaptionReportUnknown(terminalId);
   if (proc == NULL)
      return R_NilValue;

   // clear the server-side log directly
   proc->deleteLogFile();

   // send the event to the client; if not connected, it will get the cleared
   // server-side buffer next time it connects.
   json::Object eventData;
   eventData["id"] = terminalId;

   ClientEvent clearNamedTerminalEvent(client_events::kClearTerminal, eventData);
   module_context::enqueClientEvent(clearNamedTerminalEvent);

   return R_NilValue;
}

// Send text to the terminal
SEXP rs_terminalSend(SEXP idSEXP, SEXP textSEXP)
{
   std::string terminalId = r::sexp::asString(idSEXP);
   std::string text = r::sexp::asString(textSEXP);

   ConsoleProcessPtr proc = findProcByCaptionReportUnknown(terminalId);
   if (!proc)
      return R_NilValue;

   if (!proc->isStarted())
   {
      r::exec::error("Terminal is not running and cannot accept input");
      return R_NilValue;
   }

   proc->onReceivedInput(text);
   return R_NilValue;
}

// Activate a terminal to ensure it is running (and optionally visible).
SEXP rs_terminalActivate(SEXP idSEXP, SEXP showSEXP)
{
   std::string terminalId = r::sexp::asString(idSEXP);
   bool show = r::sexp::asLogical(showSEXP);

   if (!session::options().allowShell())
      return R_NilValue;

   if (!terminalId.empty())
   {
      ConsoleProcessPtr proc = findProcByCaptionReportUnknown(terminalId);
      if (!proc)
         return R_NilValue;

      if (!proc->isStarted())
      {
         // start the process
         proc = proc->createTerminalProcess(proc);
         if (!proc)
         {
            LOG_ERROR_MESSAGE("Unable to create consoleproc for terminal via activateTerminal");
            return R_NilValue;
         }
         Error err = proc->start();
         if (err)
         {
            LOG_ERROR(err);
            reapConsoleProcess(*proc);
            r::exec::error(err.summary());
            return R_NilValue;
         }
      }
   }

   if (show)
   {
      json::Object eventData;
      eventData["id"] = terminalId;

      ClientEvent activateTerminalEvent(client_events::kActivateTerminal, eventData);
      module_context::enqueClientEvent(activateTerminalEvent);
   }
   return R_NilValue;
}

// Run a process in a terminal
SEXP rs_terminalExecute(SEXP commandSEXP, SEXP argsSEXP, SEXP dirSEXP, SEXP showSEXP)
{
   r::sexp::Protect protect;

   if (!session::options().allowShell())
      return R_NilValue;

   std::string command = r::sexp::asString(commandSEXP);
   if (command.empty())
   {
      r::exec::error("No command specified");
      return R_NilValue;
   }

   std::vector<std::string> args;
   if (!r::sexp::fillVectorString(argsSEXP, &args))
   {
      r::exec::error("Invalid command arguments");
      return R_NilValue;
   }

   std::string currentDir;
   if (!r::sexp::isNull(dirSEXP))
      currentDir = r::sexp::asString(dirSEXP);
   if (!currentDir.empty())
   {
      FilePath cwd = module_context::resolveAliasedPath(currentDir);
      if (!cwd.exists() || !cwd.isDirectory())
      {
         std::string message = "Invalid directory: '";
         message += cwd.absolutePathNative();
         message += "'";
         r::exec::error(message);
         return R_NilValue;
      }
   }

   bool show = r::sexp::asLogical(showSEXP);

   std::string title = "User Command: ";
   title += command;
   std::string handle;
   Error error = createTerminalExecuteConsoleProc(
            title,
            command,
            args,
            currentDir,
            &handle);
   if (error)
   {
      std::string msg = "Failed to create terminal for job execution: '";
      msg += error.summary();
      msg += "'";
      r::exec::error(msg);
      return R_NilValue;
   }

   ConsoleProcessPtr ptrProc = findProcByHandle(handle);
   if (!ptrProc)
   {
      r::exec::error("Unable to find terminal for job execution");
      return R_NilValue;
   }

   error = ptrProc->start();
   if (error)
   {
      std::string msg = "Failed to start job in terminal: '";
      msg += error.summary();
      msg += "'";

      reapConsoleProcess(*ptrProc);

      r::exec::error(msg);
      return R_NilValue;
   }

   // notify the client so it adds this new terminal to the UI list
   json::Object eventData;
   eventData["process_info"] = ptrProc->toJson();
   eventData["show"] = show;
   ClientEvent addTerminalEvent(client_events::kAddTerminal, eventData);
   module_context::enqueClientEvent(addTerminalEvent);

   return r::sexp::create(ptrProc->getCaption(), &protect);
}

// RPC APIs ---------------------------------------------------------------

Error procStart(const json::JsonRpcRequest& request,
                json::JsonRpcResponse* pResponse)
{
   std::string handle;
   Error error = json::readParams(request.params, &handle);
   if (error)
      return error;
   ConsoleProcessPtr proc = findProcByHandle(handle);
   if (proc != NULL)
   {
      return proc->start();
   }
   else
   {
      return systemError(boost::system::errc::invalid_argument,
                         "Error starting consoleProc",
                         ERROR_LOCATION);
   }
}

Error procInterrupt(const json::JsonRpcRequest& request,
                    json::JsonRpcResponse* pResponse)
{
   std::string handle;
   Error error = json::readParams(request.params, &handle);
   if (error)
      return error;
   ConsoleProcessPtr proc = findProcByHandle(handle);
   if (proc != NULL)
   {
      proc->interrupt();
      return Success();
   }
   else
   {
      return systemError(boost::system::errc::invalid_argument,
                         "Error interrupting consoleProc",
                         ERROR_LOCATION);
   }
}

Error procInterruptChild(const json::JsonRpcRequest& request,
                         json::JsonRpcResponse* pResponse)
{
   std::string handle;
   Error error = json::readParams(request.params, &handle);
   if (error)
      return error;
   ConsoleProcessPtr proc = findProcByHandle(handle);
   if (proc != NULL)
   {
      proc->interruptChild();
      return Success();
   }
   else
   {
      return systemError(boost::system::errc::invalid_argument,
                         "Error interrupting consoleProc",
                         ERROR_LOCATION);
   }
}

Error procReap(const json::JsonRpcRequest& request,
               json::JsonRpcResponse* pResponse)
{
   std::string handle;
   Error error = json::readParams(request.params, &handle);
   if (error)
      return error;

   ConsoleProcessPtr proc = findProcByHandle(handle);
   if (proc != NULL)
      return reapConsoleProcess(*proc);
   else
      return systemError(boost::system::errc::invalid_argument,
                         "Error reaping consoleProc",
                         ERROR_LOCATION);
}

Error procWriteStdin(const json::JsonRpcRequest& request,
                     json::JsonRpcResponse* pResponse)
{
   std::string handle;
   Error error = json::readParam(request.params, 0, &handle);
   if (error)
      return error;

   ConsoleProcess::Input input;
   error = json::readObjectParam(request.params, 1,
                                 "sequence", &input.sequence,
                                 "interrupt", &input.interrupt,
                                 "text", &input.text,
                                 "echo_input", &input.echoInput);
   if (error)
      return error;

   ConsoleProcessPtr proc = findProcByHandle(handle);
   if (proc != NULL)
   {
      proc->enqueInputInternalLock(input);
      return Success();
   }
   else
   {
      return systemError(boost::system::errc::invalid_argument,
                         "Error writing to consoleProc",
                         ERROR_LOCATION);
   }
}

Error procSetSize(const json::JsonRpcRequest& request,
                        json::JsonRpcResponse* pResponse)
{
   std::string handle;
   int cols, rows;
   Error error = json::readParams(request.params,
                                  &handle,
                                  &cols,
                                  &rows);
   if (error)
      return error;

   ConsoleProcessPtr proc = findProcByHandle(handle);
   if (proc != NULL)
   {
      proc->resize(cols, rows);
      return Success();

   }
   else
   {
      return systemError(boost::system::errc::invalid_argument,
                         "Error setting consoleProc terminal size",
                         ERROR_LOCATION);
   }
}

Error procSetCaption(const json::JsonRpcRequest& request,
                           json::JsonRpcResponse* pResponse)
{
   std::string handle;
   std::string caption;

   Error error = json::readParams(request.params,
                                  &handle,
                                  &caption);
   if (error)
      return error;

   ConsoleProcessPtr proc = findProcByHandle(handle);
   if (proc == NULL)
   {
      return systemError(boost::system::errc::invalid_argument,
                         "Error setting terminal caption",
                         ERROR_LOCATION);
   }

   // make sure we don't have this name already
   if (findProcByCaption(caption) != NULL)
   {
      pResponse->setResult(false /*duplicate name*/);
      return Success();
   }

   proc->setCaption(caption);
   saveConsoleProcesses();
   pResponse->setResult(true /*successful*/);
   return Success();
}

Error procSetTitle(const json::JsonRpcRequest& request,
                         json::JsonRpcResponse* pResponse)
{
   std::string handle;
   std::string title;

   Error error = json::readParams(request.params,
                                  &handle,
                                  &title);
   if (error)
      return error;

   ConsoleProcessPtr proc = findProcByHandle(handle);
   if (proc == NULL)
   {
      return systemError(boost::system::errc::invalid_argument,
                         "Error setting terminal title",
                         ERROR_LOCATION);
   }

   proc->setTitle(title);
   return Success();
}

Error procEraseBuffer(const json::JsonRpcRequest& request,
                      json::JsonRpcResponse* pResponse)
{
   std::string handle;
   bool lastLineOnly;

   Error error = json::readParams(request.params,
                                  &handle,
                                  &lastLineOnly);
   if (error)
      return error;

   ConsoleProcessPtr proc = findProcByHandle(handle);
   if (proc == NULL)
   {
      return systemError(boost::system::errc::invalid_argument,
                         "Error erasing terminal buffer",
                         ERROR_LOCATION);
   }

   proc->deleteLogFile(lastLineOnly);
   return Success();
}

Error procGetBufferChunk(const json::JsonRpcRequest& request,
                         json::JsonRpcResponse* pResponse)
{
   std::string handle;
   int requestedChunk;

   Error error = json::readParams(request.params,
                                  &handle,
                                  &requestedChunk);
   if (error)
      return error;
   if (requestedChunk < 0)
      return systemError(boost::system::errc::invalid_argument,
                         "Invalid buffer chunk requested",
                         ERROR_LOCATION);

   ConsoleProcessPtr proc = findProcByHandle(handle);
   if (proc == NULL)
      return systemError(boost::system::errc::invalid_argument,
                         "Error getting buffer chunk",
                         ERROR_LOCATION);

   json::Object result;
   bool moreAvailable;
   std::string chunkContent = proc->getSavedBufferChunk(requestedChunk, &moreAvailable);

   result["chunk"] = chunkContent;
   result["chunk_number"] = requestedChunk;
   result["more_available"] = moreAvailable;
   pResponse->setResult(result);

   return Success();
}

Error procGetBuffer(const json::JsonRpcRequest& request,
                    json::JsonRpcResponse* pResponse)
{
   std::string handle;
   bool stripAnsi;

   Error error = json::readParams(request.params, &handle, &stripAnsi);
   if (error)
      return error;

   ConsoleProcessPtr proc = findProcByHandle(handle);
   if (proc == NULL)
      return systemError(boost::system::errc::invalid_argument,
                         "Error getting buffer chunk",
                         ERROR_LOCATION);

   json::Object result;
   std::string buffer = getTerminalBuffer(proc, stripAnsi);

   result["chunk"] = buffer;
   result["chunk_number"] = 0;
   result["more_available"] = false;
   pResponse->setResult(result);

   return Success();
}

Error procUseRpc(const json::JsonRpcRequest& request,
                 json::JsonRpcResponse* pResponse)
{
   std::string handle;

   Error error = json::readParams(request.params,
                                  &handle);
   if (error)
      return error;

   ConsoleProcessPtr proc = findProcByHandle(handle);
   if (proc == NULL)
      return systemError(boost::system::errc::invalid_argument,
                         "Error switching terminal to RPC",
                         ERROR_LOCATION);

   // Used to downgrade to Rpc after client was unable to connect to Websocket
   proc->setRpcMode();
   return Success();
}

// Determine if a given process handle exists in the table; used by client
// to detect stale consoleprocs.
Error procTestExists(const json::JsonRpcRequest& request,
                     json::JsonRpcResponse* pResponse)
{
   std::string handle;

   Error error = json::readParams(request.params,
                                  &handle);
   if (error)
      return error;

   bool exists = (findProcByHandle(handle) == NULL) ? false : true;
   pResponse->setResult(exists);
   return Success();
}

// Notification from client of currently-selected terminal.
Error procNotifyVisible(const json::JsonRpcRequest& request,
                        json::JsonRpcResponse* pResponse)
{
   std::string handle;

   Error error = json::readParams(request.params, &handle);

   if (error)
      return error;

   if (handle.empty())
   {
      // nothing selected in client
      clearVisibleProc();
      return Success();
   }

   // make sure this handle actually exists
   ConsoleProcessPtr proc = findProcByHandle(handle);
   if (proc == NULL)
   {
      clearVisibleProc();
      return systemError(boost::system::errc::invalid_argument,
                         "Error notifying selected terminal",
                         ERROR_LOCATION);
   }

   setVisibleProc(handle);
   return Success();
}

Error getTerminalShells(const json::JsonRpcRequest& request,
                        json::JsonRpcResponse* pResponse)
{
   console_process::AvailableTerminalShells availableShells;
   json::Array shells;
   availableShells.toJson(&shells);
   pResponse->setResult(shells);
   return Success();
}

Error startTerminal(const json::JsonRpcRequest& request,
                    json::JsonRpcResponse* pResponse)
{
   using namespace session::module_context;
   using namespace session::console_process;

   json::Object jsObject;
   Error error = json::readParam(request.params, 0, &jsObject);
   if (error)
      return error;

   boost::shared_ptr<ConsoleProcessInfo> cpi = ConsoleProcessInfo::fromJson(jsObject);

   std::string handle;
   error = createTerminalConsoleProc(cpi, &handle);
   if (error)
      return error;

   ConsoleProcessPtr ptrProc = findProcByHandle(handle);
   if (!ptrProc)
   {
      return systemError(boost::system::errc::invalid_argument,
                         "Failed to create terminal",
                         ERROR_LOCATION);
   }

   pResponse->setResult(ptrProc->toJson());

   return Success();
}

} // anonymous namespace

Error initializeApi()
{
   using namespace module_context;

   RS_REGISTER_CALL_METHOD(rs_terminalActivate, 2);
   RS_REGISTER_CALL_METHOD(rs_terminalCreate, 2);
   RS_REGISTER_CALL_METHOD(rs_terminalClear, 1);
   RS_REGISTER_CALL_METHOD(rs_terminalList, 0);
   RS_REGISTER_CALL_METHOD(rs_terminalContext, 1);
   RS_REGISTER_CALL_METHOD(rs_terminalBuffer, 2);
   RS_REGISTER_CALL_METHOD(rs_terminalVisible, 0);
   RS_REGISTER_CALL_METHOD(rs_terminalBusy, 1);
   RS_REGISTER_CALL_METHOD(rs_terminalRunning, 1);
   RS_REGISTER_CALL_METHOD(rs_terminalKill, 1);
   RS_REGISTER_CALL_METHOD(rs_terminalSend, 2);
   RS_REGISTER_CALL_METHOD(rs_terminalExecute, 4);

   ExecBlock initBlock ;
   initBlock.addFunctions()
      (bind(registerRpcMethod, "process_start", procStart))
      (bind(registerRpcMethod, "process_interrupt", procInterrupt))
      (bind(registerRpcMethod, "process_reap", procReap))
      (bind(registerRpcMethod, "process_write_stdin", procWriteStdin))
      (bind(registerRpcMethod, "process_set_size", procSetSize))
      (bind(registerRpcMethod, "process_set_caption", procSetCaption))
      (bind(registerRpcMethod, "process_set_title", procSetTitle))
      (bind(registerRpcMethod, "process_erase_buffer", procEraseBuffer))
      (bind(registerRpcMethod, "process_get_buffer_chunk", procGetBufferChunk))
      (bind(registerRpcMethod, "process_test_exists", procTestExists))
      (bind(registerRpcMethod, "process_use_rpc", procUseRpc))
      (bind(registerRpcMethod, "process_notify_visible", procNotifyVisible))
      (bind(registerRpcMethod, "process_interrupt_child", procInterruptChild))
      (bind(registerRpcMethod, "process_get_buffer", procGetBuffer))
      (bind(registerRpcMethod, "get_terminal_shells", getTerminalShells))
      (bind(registerRpcMethod, "start_terminal", startTerminal));

   return initBlock.execute();
}

} // namespace console_process
} // namespace session
} // namespace rstudio<|MERGE_RESOLUTION|>--- conflicted
+++ resolved
@@ -98,9 +98,8 @@
       return R_NilValue;
    }
 
-<<<<<<< HEAD
    bool show = r::sexp::asLogical(showSEXP);
-=======
+
    boost::shared_ptr<ConsoleProcessInfo> pCpi(
             new ConsoleProcessInfo(
                terminalId,
@@ -113,7 +112,6 @@
                core::system::kDefaultCols, core::system::kDefaultRows,
                false /*zombie*/,
                session::userSettings().terminalTrackEnv()));
->>>>>>> d4889987
 
    std::string handle;
    Error error = createTerminalConsoleProc(pCpi, &handle);
