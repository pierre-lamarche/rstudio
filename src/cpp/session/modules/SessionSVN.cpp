--- conflicted
+++ resolved
@@ -433,17 +433,6 @@
 
 bool isSvnInstalled()
 {
-<<<<<<< HEAD
-   // special check on osx mavericks to make sure we don't run the fake svn
-   if (module_context::isOSXMavericks() &&
-       !module_context::hasOSXMavericksDeveloperTools() &&
-       whichSvnExe().isEmpty())
-   {
-      return false;
-   }
-
-=======
->>>>>>> 1104c980
    int exitCode;
    Error error = runSvn(ShellArgs() << "help", nullptr, nullptr, &exitCode);
 
@@ -544,28 +533,7 @@
       return FilePath();
    }
 #else
-<<<<<<< HEAD
-   FilePath svnExeFilePath = whichSvnExe();
-   if (!svnExeFilePath.isEmpty())
-   {
-      // extra check on mavericks to make sure it's not the fake svn
-      if (module_context::isOSXMavericks())
-      {
-         if (module_context::hasOSXMavericksDeveloperTools())
-            return FilePath(svnExeFilePath);
-         else
-            return FilePath();
-      }
-      else
-      {
-         return FilePath(svnExeFilePath);
-      }
-   }
-   else
-      return FilePath();
-=======
    return whichSvnExe();
->>>>>>> 1104c980
 #endif
 }
 
