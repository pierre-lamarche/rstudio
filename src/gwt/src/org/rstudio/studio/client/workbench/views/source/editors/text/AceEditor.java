/*
 * AceEditor.java
 *
 * Copyright (C) 2009-12 by RStudio, Inc.
 *
 * Unless you have received this program directly from RStudio pursuant
 * to the terms of a commercial license agreement with RStudio, then
 * this program is licensed to you under the terms of version 3 of the
 * GNU Affero General Public License. This program is distributed WITHOUT
 * ANY EXPRESS OR IMPLIED WARRANTY, INCLUDING THOSE OF NON-INFRINGEMENT,
 * MERCHANTABILITY OR FITNESS FOR A PARTICULAR PURPOSE. Please refer to the
 * AGPL (http://www.gnu.org/licenses/agpl-3.0.txt) for more details.
 *
 */
package org.rstudio.studio.client.workbench.views.source.editors.text;

import java.util.ArrayList;
import java.util.List;

import com.google.gwt.core.client.JavaScriptObject;
import com.google.gwt.core.client.JsArray;
import com.google.gwt.core.client.JsArrayString;
import com.google.gwt.core.client.Scheduler;
import com.google.gwt.core.client.Scheduler.RepeatingCommand;
import com.google.gwt.core.client.Scheduler.ScheduledCommand;
import com.google.gwt.dom.client.Document;
import com.google.gwt.dom.client.NativeEvent;
import com.google.gwt.dom.client.PreElement;
import com.google.gwt.dom.client.Style.Unit;
import com.google.gwt.event.dom.client.*;
import com.google.gwt.event.logical.shared.AttachEvent;
import com.google.gwt.event.logical.shared.ValueChangeEvent;
import com.google.gwt.event.logical.shared.ValueChangeHandler;
import com.google.gwt.event.shared.GwtEvent;
import com.google.gwt.event.shared.HandlerManager;
import com.google.gwt.event.shared.HandlerRegistration;
import com.google.gwt.user.client.Command;
import com.google.gwt.user.client.Timer;
import com.google.gwt.user.client.ui.RootPanel;
import com.google.gwt.user.client.ui.ScrollPanel;
import com.google.gwt.user.client.ui.Widget;
import com.google.inject.Inject;

import org.rstudio.core.client.CommandWithArg;
import org.rstudio.core.client.ElementIds;
import org.rstudio.core.client.ExternalJavaScriptLoader;
import org.rstudio.core.client.ExternalJavaScriptLoader.Callback;
import org.rstudio.core.client.Rectangle;
import org.rstudio.core.client.StringUtil;
import org.rstudio.core.client.command.KeyboardShortcut;
import org.rstudio.core.client.command.KeyboardShortcut.KeySequence;
import org.rstudio.core.client.dom.DomUtils;
import org.rstudio.core.client.dom.WindowEx;
import org.rstudio.core.client.js.JsMap;
import org.rstudio.core.client.js.JsObject;
import org.rstudio.core.client.js.JsUtil;
import org.rstudio.core.client.regex.Match;
import org.rstudio.core.client.regex.Pattern;
import org.rstudio.core.client.resources.StaticDataResource;
import org.rstudio.core.client.widget.DynamicIFrame;
import org.rstudio.studio.client.RStudioGinjector;
import org.rstudio.studio.client.application.Desktop;
import org.rstudio.studio.client.application.events.EventBus;
import org.rstudio.studio.client.common.SuperDevMode;
import org.rstudio.studio.client.common.codetools.CodeToolsServerOperations;
import org.rstudio.studio.client.common.debugging.model.Breakpoint;
import org.rstudio.studio.client.common.filetypes.DocumentMode;
import org.rstudio.studio.client.common.filetypes.TextFileType;
import org.rstudio.studio.client.server.Void;
import org.rstudio.studio.client.workbench.commands.Commands;
import org.rstudio.studio.client.workbench.model.ChangeTracker;
import org.rstudio.studio.client.workbench.model.EventBasedChangeTracker;
import org.rstudio.studio.client.workbench.prefs.model.UIPrefs;
import org.rstudio.studio.client.workbench.prefs.model.UIPrefsAccessor;
import org.rstudio.studio.client.workbench.snippets.SnippetHelper;
import org.rstudio.studio.client.workbench.views.console.shell.assist.CompletionManager;
import org.rstudio.studio.client.workbench.views.console.shell.assist.CompletionManager.InitCompletionFilter;
import org.rstudio.studio.client.workbench.views.console.shell.assist.CompletionPopupPanel;
import org.rstudio.studio.client.workbench.views.console.shell.assist.NullCompletionManager;
import org.rstudio.studio.client.workbench.views.console.shell.assist.RCompletionManager;
import org.rstudio.studio.client.workbench.views.console.shell.editor.InputEditorDisplay;
import org.rstudio.studio.client.workbench.views.console.shell.editor.InputEditorPosition;
import org.rstudio.studio.client.workbench.views.console.shell.editor.InputEditorSelection;
import org.rstudio.studio.client.workbench.views.output.lint.DiagnosticsBackgroundPopup;
import org.rstudio.studio.client.workbench.views.output.lint.model.AceAnnotation;
import org.rstudio.studio.client.workbench.views.output.lint.model.LintItem;
import org.rstudio.studio.client.workbench.views.source.editors.text.ace.*;
import org.rstudio.studio.client.workbench.views.source.editors.text.ace.AceClickEvent.Handler;
import org.rstudio.studio.client.workbench.views.source.editors.text.ace.Mode.InsertChunkInfo;
import org.rstudio.studio.client.workbench.views.source.editors.text.ace.Renderer.ScreenCoordinates;
import org.rstudio.studio.client.workbench.views.source.editors.text.ace.spelling.CharClassifier;
import org.rstudio.studio.client.workbench.views.source.editors.text.ace.spelling.TokenPredicate;
import org.rstudio.studio.client.workbench.views.source.editors.text.ace.spelling.WordIterable;
import org.rstudio.studio.client.workbench.views.source.editors.text.cpp.CppCompletionContext;
import org.rstudio.studio.client.workbench.views.source.editors.text.cpp.CppCompletionManager;
import org.rstudio.studio.client.workbench.views.source.editors.text.events.*;
import org.rstudio.studio.client.workbench.views.source.editors.text.rmd.ChunkOutput;
import org.rstudio.studio.client.workbench.views.source.events.CollabEditStartParams;
import org.rstudio.studio.client.workbench.views.source.events.RecordNavigationPositionEvent;
import org.rstudio.studio.client.workbench.views.source.events.RecordNavigationPositionHandler;
import org.rstudio.studio.client.workbench.views.source.model.DirtyState;
import org.rstudio.studio.client.workbench.views.source.model.RnwCompletionContext;
import org.rstudio.studio.client.workbench.views.source.model.SourcePosition;

public class AceEditor implements DocDisplay,
                                  InputEditorDisplay,
                                  NavigableSourceEditor
{
   public enum NewLineMode
   {
      Windows("windows"),
      Unix("unix"),
      Auto("auto");

      NewLineMode(String type)
      {
         this.type = type;
      }

      public String getType()
      {
         return type;
      }

      private String type;
   }

   private class Filter implements InitCompletionFilter
   {
      public boolean shouldComplete(NativeEvent event)
      {
         // Never complete if there's an active selection
         Range range = getSession().getSelection().getRange();
         if (!range.isEmpty())
            return false;

         // Don't consider Tab to be a completion if we're at the start of a
         // line (e.g. only zero or more whitespace characters between the
         // beginning of the line and the cursor)
         if (event != null && event.getKeyCode() != KeyCodes.KEY_TAB)
            return true;

         // Short-circuit if the user has explicitly opted in
         if (uiPrefs_.allowTabMultilineCompletion().getValue())
            return true;

         int col = range.getStart().getColumn();
         if (col == 0)
            return false;

         String line = getSession().getLine(range.getStart().getRow());
         return line.substring(0, col).trim().length() != 0;

      }
   }

   private class AnchoredSelectionImpl implements AnchoredSelection
   {
      private AnchoredSelectionImpl(Anchor start, Anchor end)
      {
         start_ = start;
         end_ = end;
      }

      public String getValue()
      {
         return getSession().getTextRange(getRange());
      }

      public void apply()
      {
         getSession().getSelection().setSelectionRange(
               getRange());
      }

      public Range getRange()
      {
         return Range.fromPoints(start_.getPosition(), end_.getPosition());
      }

      public void detach()
      {
         start_.detach();
         end_.detach();
      }

      private final Anchor start_;
      private final Anchor end_;
   }

   private class AceEditorChangeTracker extends EventBasedChangeTracker<Void>
   {
      private AceEditorChangeTracker()
      {
         super(AceEditor.this);
         AceEditor.this.addFoldChangeHandler(new org.rstudio.studio.client.workbench.views.source.editors.text.events.FoldChangeEvent.Handler()
         {
            @Override
            public void onFoldChange(FoldChangeEvent event)
            {
               changed_ = true;
            }
         });
         AceEditor.this.addLineWidgetsChangedHandler(new org.rstudio.studio.client.workbench.views.source.editors.text.events.LineWidgetsChangedEvent.Handler() {
            @Override
            public void onLineWidgetsChanged(LineWidgetsChangedEvent event)
            {
               changed_ = true;
            }
         });
      }

      @Override
      public ChangeTracker fork()
      {
         AceEditorChangeTracker forked = new AceEditorChangeTracker();
         forked.changed_ = changed_;
         return forked;
      }
   }

   public static void preload()
   {
      load(null);
   }

   public static void load(final Command command)
   {
      aceLoader_.addCallback(new Callback()
      {
         public void onLoaded()
         {
            aceSupportLoader_.addCallback(new Callback()
            {
               public void onLoaded()
               {
                  extLanguageToolsLoader_.addCallback(new Callback()
                  {
                     public void onLoaded()
                     {
                        vimLoader_.addCallback(new Callback()
                        {
                           public void onLoaded()
                           {
                              emacsLoader_.addCallback(new Callback()
                              {
                                 public void onLoaded()
                                 {
                                    if (command != null)
                                       command.execute();
                                 }
                              });
                           }
                        });
                     }
                  });
               }
            });
         }
      });
   }

   @Inject
   public AceEditor()
   {
      widget_ = new AceEditorWidget();
      snippets_ = new SnippetHelper(this);
      editorEventListeners_ = new ArrayList<HandlerRegistration>();
      ElementIds.assignElementId(widget_.getElement(),
                                 ElementIds.SOURCE_TEXT_EDITOR);

      completionManager_ = new NullCompletionManager();
      diagnosticsBgPopup_ = new DiagnosticsBackgroundPopup(this);
      
      bgTokenizer_ = new BackgroundTokenizer();
      
      RStudioGinjector.INSTANCE.injectMembers(this);
      
      widget_.addValueChangeHandler(new ValueChangeHandler<Void>()
      {
         public void onValueChange(ValueChangeEvent<Void> evt)
         {
            bgTokenizer_.scheduleTokenization(widget_.getEditor().getSession().getSelection().getRange().getStart().getRow());
            if (!valueChangeSuppressed_)
            {
               ValueChangeEvent.fire(AceEditor.this, null);
            }
         }
      });

      widget_.addFoldChangeHandler(new FoldChangeEvent.Handler()
      {
         @Override
         public void onFoldChange(FoldChangeEvent event)
         {
            AceEditor.this.fireEvent(new FoldChangeEvent());
         }
      });

      addPasteHandler(new PasteEvent.Handler()
      {
         @Override
         public void onPaste(PasteEvent event)
         {
            if (completionManager_ != null)
               completionManager_.onPaste(event);

            final Position start = getSelectionStart();

            Scheduler.get().scheduleDeferred(new ScheduledCommand()
            {
               @Override
               public void execute()
               {
                  Range range = Range.fromPoints(start, getSelectionEnd());
                  indentPastedRange(range);
               }
            });
         }
      });

      // handle click events
      addAceClickHandler(new AceClickEvent.Handler()
      {
         @Override
         public void onClick(AceClickEvent event)
         {
            fixVerticalOffsetBug();
            if (DomUtils.isCommandClick(event.getNativeEvent()))
            {
               // eat the event so ace doesn't do anything with it
               event.preventDefault();
               event.stopPropagation();

               // set the cursor position
               setCursorPosition(event.getDocumentPosition());

               // go to function definition
               fireEvent(new CommandClickEvent());
            }
            else
            {
               // if the focus in the Help pane or another iframe
               // we need to make sure to get it back
               WindowEx.get().focus();
            }
         }
      });

      lastCursorChangedTime_ = 0;
      addCursorChangedHandler(new CursorChangedHandler()
      {
         @Override
         public void onCursorChanged(CursorChangedEvent event)
         {
            fixVerticalOffsetBug();
            clearLineHighlight();
            lastCursorChangedTime_ = System.currentTimeMillis();
         }
      });

      lastModifiedTime_ = 0;
      addValueChangeHandler(new ValueChangeHandler<Void>()
      {
         @Override
         public void onValueChange(ValueChangeEvent<Void> event)
         {
            lastModifiedTime_ = System.currentTimeMillis();
            clearDebugLineHighlight();
         }
      });
      
      addCapturingKeyDownHandler(new KeyDownHandler()
      {
         @Override
         public void onKeyDown(KeyDownEvent event)
         {
            if (isVimModeOn() && !isVimInInsertMode())
               return;
            
            if (isEmacsModeOn())
               return;
            
            int modifier = KeyboardShortcut.getModifierValue(event.getNativeEvent());
            boolean isCtrl = modifier == KeyboardShortcut.CTRL;
            if (isCtrl)
            {
               switch (event.getNativeKeyCode())
               {
               case KeyCodes.KEY_K:
                  event.stopPropagation();
                  event.preventDefault();
                  yankAfterCursor();
                  break;
               case KeyCodes.KEY_U:
                  event.stopPropagation();
                  event.preventDefault();
                  yankBeforeCursor();
                  break;
               case KeyCodes.KEY_Y:
                  event.stopPropagation();
                  event.preventDefault();
                  pasteLastYank();
                  break;
               }
            }
         }
      });
      
      widget_.addAttachHandler(new AttachEvent.Handler()
      {
         @Override
         public void onAttachOrDetach(AttachEvent event)
         {
            if (!event.isAttached())
            {
               for (HandlerRegistration handler : editorEventListeners_)
                  handler.removeHandler();
               editorEventListeners_.clear();
            }
         }
      });
   }
   
   public void yankBeforeCursor()
   {
      Position cursorPos = getCursorPosition();
      setSelectionRange(Range.fromPoints(
            Position.create(cursorPos.getRow(), 0),
            cursorPos));
      
      if (Desktop.isDesktop())
         commands_.cutDummy().execute();
      else
      {
         yankedText_ = getSelectionValue();
         replaceSelection("");
      }
   }
   
   public void yankAfterCursor()
   {
      Position cursorPos = getCursorPosition();
      int lineLength = getLine(cursorPos.getRow()).length();
      setSelectionRange(Range.fromPoints(
            cursorPos,
            Position.create(cursorPos.getRow(), lineLength)));
      
      if (Desktop.isDesktop())
         commands_.cutDummy().execute();
      else
      {
         yankedText_ = getSelectionValue();
         replaceSelection("");
      }
   }
   
   public void pasteLastYank()
   {
      if (Desktop.isDesktop())
         commands_.pasteDummy().execute();
      else
      {
         if (yankedText_ == null)
            return;
         
         replaceSelection(yankedText_);
         setCursorPosition(getSelectionEnd());
      }
   }

   private void indentPastedRange(Range range)
   {
      if (fileType_ == null ||
          !fileType_.canAutoIndent() ||
          !RStudioGinjector.INSTANCE.getUIPrefs().reindentOnPaste().getValue())
      {
         return;
      }

      String firstLinePrefix = getSession().getTextRange(
            Range.fromPoints(Position.create(range.getStart().getRow(), 0),
                             range.getStart()));

      if (firstLinePrefix.trim().length() != 0)
      {
         Position newStart = Position.create(range.getStart().getRow() + 1, 0);
         if (newStart.compareTo(range.getEnd()) >= 0)
            return;

         range = Range.fromPoints(newStart, range.getEnd());
      }

      getSession().reindent(range);
   }
   
   public AceCommandManager getCommandManager()
   {
      return getWidget().getEditor().getCommandManager();
   }
   
   public void setEditorCommandBinding(String id, List<KeySequence> keys)
   {
      getWidget().getEditor().getCommandManager().rebindCommand(id, keys);
   }
   
   public void resetCommands()
   {
      AceCommandManager manager = AceCommandManager.create();
      JsObject commands = manager.getCommands();
      for (String key : JsUtil.asIterable(commands.keys()))
      {
         AceCommand command = commands.getObject(key);
         getWidget().getEditor().getCommandManager().addCommand(command);
      }
   }

   @Inject
   void initialize(CodeToolsServerOperations server,
                   UIPrefs uiPrefs,
                   CollabEditor collab,
                   Commands commands,
                   EventBus events)
   {
      server_ = server;
      uiPrefs_ = uiPrefs;
      collab_ = collab;
      commands_ = commands;
      events_ = events;
   }

   public TextFileType getFileType()
   {
      return fileType_;
   }

   public void setFileType(TextFileType fileType)
   {
      setFileType(fileType, false);
   }

   public void setFileType(TextFileType fileType, boolean suppressCompletion)
   {
      fileType_ = fileType;
      updateLanguage(suppressCompletion);
   }

   public void setFileType(TextFileType fileType,
                           CompletionManager completionManager)
   {
      fileType_ = fileType;
      updateLanguage(completionManager);
   }

   @Override
   public void setRnwCompletionContext(RnwCompletionContext rnwContext)
   {
      rnwContext_ = rnwContext;
   }

   @Override
   public void setCppCompletionContext(CppCompletionContext cppContext)
   {
      cppContext_ = cppContext;
   }

   @Override
   public void setRCompletionContext(RCompletionContext rContext)
   {
      rContext_ = rContext;
   }

   private void updateLanguage(boolean suppressCompletion)
   {
      if (fileType_ == null)
         return;

      CompletionManager completionManager;
      if (!suppressCompletion)
      {
         if (fileType_.getEditorLanguage().useRCompletion())
         {
            completionManager = new RCompletionManager(
                  this,
                  this,
                  new CompletionPopupPanel(),
                  server_,
                  new Filter(),
                  rContext_,
                  fileType_.canExecuteChunks() ? rnwContext_ : null,
                  this,
                  false);

            // if this is cpp then we use our own completion manager
            // that can optionally delegate to the R completion manager
            if (fileType_.isC() || fileType_.isRmd())
            {
               completionManager = new CppCompletionManager(
                                                     this,
                                                     new Filter(),
                                                     cppContext_,
                                                     completionManager);
            }
         }
         else
            completionManager = new NullCompletionManager();
      }
      else
         completionManager = new NullCompletionManager();

      updateLanguage(completionManager);
   }

   private void updateLanguage(CompletionManager completionManager)
   {
      clearLint();
      if (fileType_ == null)
         return;

      completionManager_ = completionManager;

      updateKeyboardHandlers();
      syncCompletionPrefs();
      syncDiagnosticsPrefs();
      
      snippets_.ensureSnippetsLoaded();
      getSession().setEditorMode(
            fileType_.getEditorLanguage().getParserName(),
            false);
      
      getSession().setUseWrapMode(fileType_.getWordWrap());
      syncWrapLimit();
   }

   @Override
   public void syncCompletionPrefs()
   {
      if (fileType_ == null)
         return;

      boolean enabled = fileType_.getEditorLanguage().useAceLanguageTools();
      boolean live = uiPrefs_.codeCompleteOther().getValue().equals(
                                       UIPrefsAccessor.COMPLETION_ALWAYS);
      int characterThreshold = uiPrefs_.alwaysCompleteCharacters().getValue();
      int delay = uiPrefs_.alwaysCompleteDelayMs().getValue();
      
      widget_.getEditor().setCompletionOptions(
            enabled,
            uiPrefs_.enableSnippets().getValue(),
            live,
            characterThreshold,
            delay);
      
   }

   @Override
   public void syncDiagnosticsPrefs()
   {
      if (fileType_ == null)
         return;

      boolean useWorker = uiPrefs_.showDiagnosticsOther().getValue() &&
            fileType_.getEditorLanguage().useAceLanguageTools();

      getSession().setUseWorker(useWorker);
      getSession().setWorkerTimeout(
            uiPrefs_.backgroundDiagnosticsDelayMs().getValue());
   }

   private void syncWrapLimit()
   {
      // bail if there is no filetype yet
      if (fileType_ == null)
         return;

      // We originally observed that large word-wrapped documents
      // would cause Chrome on Liunx to freeze (bug #3207), eventually
      // running of of memory. Running the profiler indicated that the
      // time was being spent inside wrap width calculations in Ace.
      // Looking at the Ace bug database there were other wrapping problems
      // that were solvable by changing the wrap mode from "free" to a
      // specific range. So, for Chrome on Linux we started syncing the
      // wrap limit to the user-specified margin width.
      //
      // Unfortunately, this caused another problem whereby the ace
      // horizontal scrollbar would show up over the top of the editor
      // and the console (bug #3428). We tried reverting the fix to
      // #3207 and sure enough this solved the horizontal scrollbar
      // problem _and_ no longer froze Chrome (so perhaps there was a
      // bug in Chrome).
      //
      // In the meantime we added user pref to soft wrap to the margin
      // column, essentially allowing users to opt-in to the behavior
      // we used to fix the bug. So the net is:
      //
      // (1) To fix the horizontal scrollbar problem we revereted
      //     the wrap mode behavior we added from Chrome (under the
      //     assumption that the issue has been fixed in Chrome)
      //
      // (2) We added another check for desktop mode (since we saw
      //     the problem in both Chrome and Safari) to prevent the
      //     application of the problematic wrap mode setting.
      //
      // Perhaps there is an ace issue here as well, so the next time
      // we sync to Ace tip we should see if we can bring back the
      // wrapping option for Chrome (note the repro for this
      // is having a soft-wrapping source document in the editor that
      // exceed the horizontal threshold)

      // NOTE: we no longer do this at all since we observed the
      // scollbar problem on desktop as well
   }

   private void updateKeyboardHandlers()
   {
      // clear out existing editor handlers (they will be refreshed if necessary)
      for (HandlerRegistration handler : editorEventListeners_)
         if (handler != null)
            handler.removeHandler();
      editorEventListeners_.clear();
         
      // save and restore Vim marks as they can be lost when refreshing
      // the keyboard handlers. this is necessary as keyboard handlers are
      // regenerated on each document save, and clearing the Vim handler will
      // clear any local Vim state.
      JsMap<Position> marks = JsMap.create().cast();
      if (useVimMode_)
         marks = widget_.getEditor().getMarks();
      
      // create a keyboard previewer for our special hooks
      AceKeyboardPreviewer previewer = new AceKeyboardPreviewer(completionManager_);

      // set default key handler
      if (useVimMode_)
         widget_.getEditor().setKeyboardHandler(KeyboardHandler.vim());
      else if (useEmacsKeybindings_)
         widget_.getEditor().setKeyboardHandler(KeyboardHandler.emacs());
      else
         widget_.getEditor().setKeyboardHandler(null);
      
      // add the previewer
      widget_.getEditor().addKeyboardHandler(previewer.getKeyboardHandler());
      
      // Listen for command execution
      editorEventListeners_.add(AceEditorNative.addEventListener(
            widget_.getEditor().getCommandManager(),
            "afterExec",
            new CommandWithArg<JavaScriptObject>()
            {
               @Override
               public void execute(JavaScriptObject event)
               {
                  events_.fireEvent(new AceAfterCommandExecutedEvent(event));
               }
            }));
      
      // Listen for keyboard activity
      editorEventListeners_.add(AceEditorNative.addEventListener(
            widget_.getEditor(),
            "keyboardActivity",
            new CommandWithArg<JavaScriptObject>()
            {
               @Override
               public void execute(JavaScriptObject event)
               {
                  events_.fireEvent(new AceKeyboardActivityEvent(event));
               }
            }));
      
      if (useVimMode_)
         widget_.getEditor().setMarks(marks);
   }
   
   public String getCode()
   {
      return getSession().getValue();
   }

   public void setCode(String code, boolean preserveCursorPosition)
   {
      // Calling setCode("", false) while the editor contains multiple lines of
      // content causes bug 2928: Flickering console when typing. Empirically,
      // first setting code to a single line of content and then clearing it,
      // seems to correct this problem.
      if (StringUtil.isNullOrEmpty(code))
         doSetCode(" ", preserveCursorPosition);

      doSetCode(code, preserveCursorPosition);
   }

   private void doSetCode(String code, boolean preserveCursorPosition)
   {
      // Filter out Escape characters that might have snuck in from an old
      // bug in 0.95. We can choose to remove this when 0.95 ships, hopefully
      // any documents that would be affected by this will be gone by then.
      code = code.replaceAll("\u001B", "");

      final AceEditorNative ed = widget_.getEditor();

      if (preserveCursorPosition)
      {
         final Position cursorPos;
         final int scrollTop, scrollLeft;

         cursorPos = ed.getSession().getSelection().getCursor();
         scrollTop = ed.getRenderer().getScrollTop();
         scrollLeft = ed.getRenderer().getScrollLeft();

         // Setting the value directly on the document prevents undo/redo
         // stack from being blown away
         widget_.getEditor().getSession().getDocument().setValue(code);

         ed.getSession().getSelection().moveCursorTo(cursorPos.getRow(),
                                                     cursorPos.getColumn(),
                                                     false);
         ed.getRenderer().scrollToY(scrollTop);
         ed.getRenderer().scrollToX(scrollLeft);
         Scheduler.get().scheduleDeferred(new ScheduledCommand()
         {
            @Override
            public void execute()
            {
               ed.getRenderer().scrollToY(scrollTop);
               ed.getRenderer().scrollToX(scrollLeft);
            }
         });
      }
      else
      {
         ed.getSession().setValue(code);
         ed.getSession().getSelection().moveCursorTo(0, 0, false);
      }
   }

   public int getScrollLeft()
   {
      return widget_.getEditor().getRenderer().getScrollLeft();
   }

   public void scrollToX(int x)
   {
      widget_.getEditor().getRenderer().scrollToX(x);
   }

   public int getScrollTop()
   {
      return widget_.getEditor().getRenderer().getScrollTop();
   }

   public void scrollToY(int y)
   {
      widget_.getEditor().getRenderer().scrollToY(y);
   }

   public void insertCode(String code)
   {
      insertCode(code, false);
   }

   public void insertCode(String code, boolean blockMode)
   {
      widget_.getEditor().insert(code);
   }

   public String getCode(Position start, Position end)
   {
      return getSession().getTextRange(Range.fromPoints(start, end));
   }


   @Override
   public InputEditorSelection search(String needle,
                                      boolean backwards,
                                      boolean wrap,
                                      boolean caseSensitive,
                                      boolean wholeWord,
                                      Position start,
                                      Range range,
                                      boolean regexpMode)
   {
      Search search = Search.create(needle,
                                    backwards,
                                    wrap,
                                    caseSensitive,
                                    wholeWord,
                                    start,
                                    range,
                                    regexpMode);

      Range resultRange = search.find(getSession());
      if (resultRange != null)
      {
         return createSelection(resultRange.getStart(), resultRange.getEnd());
      }
      else
      {
         return null;
      }
   }

   @Override
   public void insertCode(InputEditorPosition position, String content)
   {
      insertCode(selectionToPosition(position), content);
   }

   public void insertCode(Position position, String content)
   {
      getSession().insert(position, content);
   }

   @Override
   public String getCode(InputEditorSelection selection)
   {
      return getCode(((AceInputEditorPosition)selection.getStart()).getValue(),
                     ((AceInputEditorPosition)selection.getEnd()).getValue());
   }
   
   @Override
   public JsArrayString getLines()
   {
      return getLines(0, getSession().getLength());
   }
   
   @Override
   public JsArrayString getLines(int startRow, int endRow)
   {
      return getSession().getLines(startRow, endRow);
   }
   
   public void focus()
   {
      widget_.getEditor().focus();
   }

   public boolean isFocused()
   {
      return widget_.getEditor().isFocused();
   }


   public void codeCompletion()
   {
      completionManager_.codeCompletion();
   }

   public void goToHelp()
   {
      completionManager_.goToHelp();
   }

   public void goToFunctionDefinition()
   {
      completionManager_.goToFunctionDefinition();
   }

   class PrintIFrame extends DynamicIFrame
   {
      public PrintIFrame(String code, double fontSize)
      {
         code_ = code;
         fontSize_ = fontSize;

         getElement().getStyle().setPosition(com.google.gwt.dom.client.Style.Position.ABSOLUTE);
         getElement().getStyle().setLeft(-5000, Unit.PX);
      }

      @Override
      protected void onFrameLoaded()
      {
         Document doc = getDocument();
         PreElement pre = doc.createPreElement();
         pre.setInnerText(code_);
         pre.getStyle().setProperty("whiteSpace", "pre-wrap");
         pre.getStyle().setFontSize(fontSize_, Unit.PT);
         doc.getBody().appendChild(pre);

         getWindow().print();

         // Bug 1224: ace: print from source causes inability to reconnect
         // This was caused by the iframe being removed from the document too
         // quickly after the print job was sent. As a result, attempting to
         // navigate away from the page at any point afterwards would result
         // in the error "Document cannot change while printing or in Print
         // Preview". The only thing you could do is close the browser tab.
         // By inserting a 5-minute delay hopefully Firefox would be done with
         // whatever print related operations are important.
         Scheduler.get().scheduleFixedDelay(new RepeatingCommand()
         {
            public boolean execute()
            {
               PrintIFrame.this.removeFromParent();
               return false;
            }
         }, 1000 * 60 * 5);
      }

      private final String code_;
      private final double fontSize_;
   }

   public void print()
   {
      PrintIFrame printIFrame = new PrintIFrame(
            getCode(),
            RStudioGinjector.INSTANCE.getUIPrefs().fontSize().getValue());
      RootPanel.get().add(printIFrame);
   }

   public String getText()
   {
      return getSession().getLine(
            getSession().getSelection().getCursor().getRow());
   }

   public void setText(String string)
   {
      setCode(string, false);
      getSession().getSelection().moveCursorFileEnd();
   }

   public boolean hasSelection()
   {
      return !getSession().getSelection().getRange().isEmpty();
   }

   public final Selection getNativeSelection() {
      return widget_.getEditor().getSession().getSelection();
   }

   public InputEditorSelection getSelection()
   {
      Range selection = getSession().getSelection().getRange();
      return new InputEditorSelection(
            new AceInputEditorPosition(getSession(), selection.getStart()),
            new AceInputEditorPosition(getSession(), selection.getEnd()));

   }

   public String getSelectionValue()
   {
      return getSession().getTextRange(
            getSession().getSelection().getRange());
   }

   public Position getSelectionStart()
   {
      return getSession().getSelection().getRange().getStart();
   }

   public Position getSelectionEnd()
   {
      return getSession().getSelection().getRange().getEnd();
   }

   @Override
   public Range getSelectionRange()
   {
      return Range.fromPoints(getSelectionStart(), getSelectionEnd());
   }

   @Override
   public void setSelectionRange(Range range)
   {
      getSession().getSelection().setSelectionRange(range);
   }

   public int getLength(int row)
   {
      return getSession().getDocument().getLine(row).length();
   }

   public int getRowCount()
   {
      return getSession().getDocument().getLength();
   }

   public String getLine(int row)
   {
      return getSession().getLine(row);
   }
   
   @Override
   public Position getDocumentEnd()
   {
      int lastRow = getRowCount() - 1;
      return Position.create(lastRow, getLength(lastRow));
   }
   
   @Override
   public void setInsertMatching(boolean value)
   {
      widget_.getEditor().setInsertMatching(value);
   }
   
   @Override
   public void setSurroundSelectionPref(String value)
   {
      widget_.getEditor().setSurroundSelectionPref(value);
   }

   @Override
   public InputEditorSelection createSelection(Position pos1, Position pos2)
   {
      return new InputEditorSelection(
            new AceInputEditorPosition(getSession(), pos1),
            new AceInputEditorPosition(getSession(), pos2));
   }

   @Override
   public Position selectionToPosition(InputEditorPosition pos)
   {
      // HACK: This cast is gross, InputEditorPosition should just become
      // AceInputEditorPosition
      return Position.create((Integer) pos.getLine(), pos.getPosition());
   }

   @Override
   public InputEditorPosition createInputEditorPosition(Position pos)
   {
      return new AceInputEditorPosition(getSession(), pos);
   }

   @Override
   public Iterable<Range> getWords(TokenPredicate tokenPredicate,
                                   CharClassifier charClassifier,
                                   Position start,
                                   Position end)
   {
      return new WordIterable(getSession(),
                              tokenPredicate,
                              charClassifier,
                              start,
                              end);
   }

   @Override
   public String getTextForRange(Range range)
   {
      return getSession().getTextRange(range);
   }

   @Override
   public Anchor createAnchor(Position pos)
   {
      return Anchor.createAnchor(getSession().getDocument(),
                                 pos.getRow(),
                                 pos.getColumn());
   }

   private void fixVerticalOffsetBug()
   {
      widget_.getEditor().getRenderer().fixVerticalOffsetBug();
   }

   @Override
   public String debug_getDocumentDump()
   {
      return widget_.getEditor().getSession().getDocument().getDocumentDump();
   }

   @Override
   public void debug_setSessionValueDirectly(String s)
   {
      widget_.getEditor().getSession().setValue(s);
   }

   public void setSelection(InputEditorSelection selection)
   {
      AceInputEditorPosition start = (AceInputEditorPosition)selection.getStart();
      AceInputEditorPosition end = (AceInputEditorPosition)selection.getEnd();
      getSession().getSelection().setSelectionRange(Range.fromPoints(
            start.getValue(), end.getValue()));
   }

   public Rectangle getCursorBounds()
   {
      Range range = getSession().getSelection().getRange();
      return toScreenCoordinates(range);
   }

   public Rectangle toScreenCoordinates(Range range)
   {
      Renderer renderer = widget_.getEditor().getRenderer();
      ScreenCoordinates start = renderer.textToScreenCoordinates(
                  range.getStart().getRow(),
                  range.getStart().getColumn());
      ScreenCoordinates end = renderer.textToScreenCoordinates(
                  range.getEnd().getRow(),
                  range.getEnd().getColumn());
      return new Rectangle(start.getPageX(),
                           start.getPageY(),
                           end.getPageX() - start.getPageX(),
                           renderer.getLineHeight());
   }

   public Position toDocumentPosition(ScreenCoordinates coordinates)
   {
      return widget_.getEditor().getRenderer().screenToTextCoordinates(
            coordinates.getPageX(),
            coordinates.getPageY());
   }

   public Range toDocumentRange(Rectangle rectangle)
   {
      Renderer renderer = widget_.getEditor().getRenderer();
      return Range.fromPoints(
            renderer.screenToTextCoordinates(rectangle.getLeft(), rectangle.getTop()),
            renderer.screenToTextCoordinates(rectangle.getRight(), rectangle.getBottom()));
   }

   public Rectangle getPositionBounds(InputEditorPosition position)
   {
      Renderer renderer = widget_.getEditor().getRenderer();

      Position pos = ((AceInputEditorPosition) position).getValue();

      ScreenCoordinates start = renderer.textToScreenCoordinates(
            pos.getRow(),
            pos.getColumn());

      return new Rectangle(start.getPageX(), start.getPageY(),
                           (int) Math.round(renderer.getCharacterWidth()),
                           (int) (renderer.getLineHeight() * 0.8));
   }

   public Rectangle getBounds()
   {
      return new Rectangle(
            widget_.getAbsoluteLeft(),
            widget_.getAbsoluteTop(),
            widget_.getOffsetWidth(),
            widget_.getOffsetHeight());
   }

   public void setFocus(boolean focused)
   {
      if (focused)
         widget_.getEditor().focus();
      else
         widget_.getEditor().blur();
   }

   public void replaceRange(Range range, String text) {
      getSession().replace(range, text);
   }

   public String replaceSelection(String value, boolean collapseSelection)
   {
      Selection selection = getSession().getSelection();
      String oldValue = getSession().getTextRange(selection.getRange());

      replaceSelection(value);

      if (collapseSelection)
      {
         collapseSelection(false);
      }

      return oldValue;
   }

   public boolean isSelectionCollapsed()
   {
      return getSession().getSelection().isEmpty();
   }

   public boolean isCursorAtEnd()
   {
      int lastRow = getRowCount() - 1;
      Position cursorPos = getCursorPosition();
      return cursorPos.compareTo(Position.create(lastRow,
                                                 getLength(lastRow))) == 0;
   }

   public void clear()
   {
      setCode("", false);
   }
   
   public boolean inMultiSelectMode()
   {
      return widget_.getEditor().inMultiSelectMode();
   }
   
   public void exitMultiSelectMode()
   {
      widget_.getEditor().exitMultiSelectMode();
   }
   
   public void clearSelection()
   {
      widget_.getEditor().clearSelection();
   }

   public void collapseSelection(boolean collapseToStart)
   {
      Selection selection = getSession().getSelection();
      Range rng = selection.getRange();
      Position pos = collapseToStart ? rng.getStart() : rng.getEnd();
      selection.setSelectionRange(Range.fromPoints(pos, pos));
   }

   public InputEditorSelection getStart()
   {
      return new InputEditorSelection(
            new AceInputEditorPosition(getSession(), Position.create(0, 0)));
   }

   public InputEditorSelection getEnd()
   {
      EditSession session = getSession();
      int rows = session.getLength();
      Position end = Position.create(rows, session.getLine(rows).length());
      return new InputEditorSelection(new AceInputEditorPosition(session, end));
   }

   public String getCurrentLine()
   {
      int row = getSession().getSelection().getRange().getStart().getRow();
      return getSession().getLine(row);
   }

   public char getCharacterAtCursor()
   {
      Position cursorPos = getCursorPosition();
      int column = cursorPos.getColumn();
      String line = getLine(cursorPos.getRow());
      if (column == line.length())
         return '\0';

      return line.charAt(column);
   }

   public char getCharacterBeforeCursor()
   {
      Position cursorPos = getCursorPosition();
      int column = cursorPos.getColumn();
      if (column == 0)
         return '\0';

      String line = getLine(cursorPos.getRow());
      return line.charAt(column - 1);
   }


   public String getCurrentLineUpToCursor()
   {
      return getCurrentLine().substring(0, getCursorPosition().getColumn());
   }

   public int getCurrentLineNum()
   {
      Position pos = getCursorPosition();
      return getSession().documentToScreenRow(pos);
   }

   public int getCurrentLineCount()
   {
      return getSession().getScreenLength();
   }

   @Override
   public String getLanguageMode(Position position)
   {
      return getSession().getMode().getLanguageMode(position);
   }

   public void replaceCode(String code)
   {
      int endRow, endCol;

      endRow = getSession().getLength() - 1;
      if (endRow < 0)
      {
         endRow = 0;
         endCol = 0;
      }
      else
      {
         endCol = getSession().getLine(endRow).length();
      }

      Range range = Range.fromPoints(Position.create(0, 0),
                                     Position.create(endRow, endCol));
      getSession().replace(range, code);
   }

   public void replaceSelection(String code)
   {
      Range selRange = getSession().getSelection().getRange();
      Position position = getSession().replace(selRange, code);
      Range range = Range.fromPoints(selRange.getStart(), position);
      getSession().getSelection().setSelectionRange(range);
   }

   public boolean moveSelectionToNextLine(boolean skipBlankLines)
   {
      int curRow = getSession().getSelection().getCursor().getRow();
      while (++curRow < getSession().getLength())
      {
         String line = getSession().getLine(curRow);
         Pattern pattern = Pattern.create("[^\\s]");
         Match match = pattern.match(line, 0);
         if (skipBlankLines && match == null)
            continue;
         int col =  (match != null) ? match.getIndex() : 0;
         getSession().getSelection().moveCursorTo(curRow, col, false);
         getSession().unfold(curRow, true);
         scrollCursorIntoViewIfNecessary();
         return true;
      }
      return false;
   }

   @Override
   public boolean moveSelectionToBlankLine()
   {
      int curRow = getSession().getSelection().getCursor().getRow();

      // if the current row is the last row then insert a new row
      if (curRow == (getSession().getLength() - 1))
      {
         int rowLen = getSession().getLine(curRow).length();
         getSession().getSelection().moveCursorTo(curRow, rowLen, false);
         insertCode("\n");
      }

      while (curRow < getSession().getLength())
      {
         String line = getSession().getLine(curRow);
         if (line.length() == 0)
         {
            getSession().getSelection().moveCursorTo(curRow, 0, false);
            getSession().unfold(curRow, true);
            return true;
         }

         curRow++;
      }
      return false;
   }
   
   @Override
   public void expandSelection()
   {
      widget_.getEditor().expandSelection();
   }
   
   @Override
   public void shrinkSelection()
   {
      widget_.getEditor().shrinkSelection();
   }
   
   @Override
   public void expandRaggedSelection()
   {
      if (!inMultiSelectMode())
         return;
      
      // TODO: It looks like we need to use an alternative API when
      // using Vim mode.
      if (isVimModeOn())
         return;
      
      boolean hasSelection = hasSelection();
      
      Range[] ranges =
            widget_.getEditor().getSession().getSelection().getAllRanges();
      
      // Get the maximum columns for the current selection.
      int colMin = Integer.MAX_VALUE;
      int colMax = 0;
      for (Range range : ranges)
      {
         colMin = Math.min(range.getStart().getColumn(), colMin);
         colMax = Math.max(range.getEnd().getColumn(), colMax);
      }
      
      // For each range:
      //
      //    1. Set the left side of the selection to the minimum,
      //    2. Set the right side of the selection to the maximum,
      //       moving the cursor and inserting whitespace as necessary.
      for (Range range : ranges)
      {
         range.getStart().setColumn(colMin);
         range.getEnd().setColumn(colMax);
         
         String line = getLine(range.getStart().getRow());
         if (line.length() < colMax)
         {
            insertCode(
                  Position.create(range.getStart().getRow(), line.length()),
                  StringUtil.repeat(" ", colMax - line.length()));
         }
      }
      
      clearSelection();
      Selection selection = getNativeSelection();
      for (Range range : ranges)
      {
         if (hasSelection)
            selection.addRange(range, true);
         else
         {
            Range newRange = Range.create(
                  range.getEnd().getRow(),
                  range.getEnd().getColumn(),
                  range.getEnd().getRow(),
                  range.getEnd().getColumn());
            selection.addRange(newRange, true);
         }
      }
   }
   
   @Override
   public void clearSelectionHistory()
   {
      widget_.getEditor().clearSelectionHistory();
   }

   @Override
   public void reindent()
   {
      boolean emptySelection = getSelection().isEmpty();
      getSession().reindent(getSession().getSelection().getRange());
      if (emptySelection)
         moveSelectionToNextLine(false);
   }

   @Override
   public void reindent(Range range)
   {
      getSession().reindent(range);
   }

   @Override
   public void toggleCommentLines()
   {
      widget_.getEditor().toggleCommentLines();
   }

   public ChangeTracker getChangeTracker()
   {
      return new AceEditorChangeTracker();
   }

   // Because anchored selections create Ace event listeners, they
   // must be explicitly detached (otherwise they will listen for
   // edit events into perpetuity). The easiest way to facilitate this
   // is to have anchored selection tied to the lifetime of a particular
   // 'host' widget; this way, on detach, we can ensure that the associated
   // anchors are detached as well.
   public AnchoredSelection createAnchoredSelection(Widget hostWidget,
                                                    Position startPos,
                                                    Position endPos)
   {
      Anchor start = Anchor.createAnchor(getSession().getDocument(),
                                         startPos.getRow(),
                                         startPos.getColumn());
      Anchor end = Anchor.createAnchor(getSession().getDocument(),
                                       endPos.getRow(),
                                       endPos.getColumn());
      final AnchoredSelection selection = new AnchoredSelectionImpl(start, end);
      if (hostWidget != null)
      {
         hostWidget.addAttachHandler(new AttachEvent.Handler()
         {
            @Override
            public void onAttachOrDetach(AttachEvent event)
            {
               if (!event.isAttached() && selection != null)
                  selection.detach();
            }
            
         });
      }
      
      return selection;
   }
   
   public AnchoredSelection createAnchoredSelection(Position start, Position end)
   {
      return createAnchoredSelection(null, start, end);
   }

   public void fitSelectionToLines(boolean expand)
   {
      Range range = getSession().getSelection().getRange();
      Position start = range.getStart();
      Position newStart = start;

      if (start.getColumn() > 0)
      {
         if (expand)
         {
            newStart = Position.create(start.getRow(), 0);
         }
         else
         {
            String firstLine = getSession().getLine(start.getRow());
            if (firstLine.substring(0, start.getColumn()).trim().length() == 0)
               newStart = Position.create(start.getRow(), 0);
         }
      }

      Position end = range.getEnd();
      Position newEnd = end;
      if (expand)
      {
         int endRow = end.getRow();
         if (endRow == newStart.getRow() || end.getColumn() > 0)
         {
            // If selection ends at the start of a line, keep the selection
            // there--unless that means less than one line will be selected
            // in total.
            newEnd = Position.create(
                  endRow, getSession().getLine(endRow).length());
         }
      }
      else
      {
         while (newEnd.getRow() != newStart.getRow())
         {
            String line = getSession().getLine(newEnd.getRow());
            if (line.substring(0, newEnd.getColumn()).trim().length() != 0)
               break;

            int prevRow = newEnd.getRow() - 1;
            int len = getSession().getLine(prevRow).length();
            newEnd = Position.create(prevRow, len);
         }
      }

      getSession().getSelection().setSelectionRange(
            Range.fromPoints(newStart, newEnd));
   }

   public int getSelectionOffset(boolean start)
   {
      Range range = getSession().getSelection().getRange();
      if (start)
         return range.getStart().getColumn();
      else
         return range.getEnd().getColumn();
   }

   public void onActivate()
   {
      Scheduler.get().scheduleFinally(new RepeatingCommand()
      {
         public boolean execute()
         {
            widget_.onResize();
            widget_.onActivate();
            return false;
         }
      });
   }

   public void onVisibilityChanged(boolean visible)
   {
      if (visible)
         widget_.getEditor().getRenderer().updateFontSize();
   }
   
   public void onResize()
   {
      widget_.onResize();
   }
   
   public void setHighlightSelectedLine(boolean on)
   {
      widget_.getEditor().setHighlightActiveLine(on);
   }

   public void setHighlightSelectedWord(boolean on)
   {
      widget_.getEditor().setHighlightSelectedWord(on);
   }

   public void setShowLineNumbers(boolean on)
   {
      widget_.getEditor().getRenderer().setShowGutter(on);
   }

   public void setUseSoftTabs(boolean on)
   {
      getSession().setUseSoftTabs(on);
   }
   
   public void setHighlightRFunctionCalls(boolean highlight)
   {
      _setHighlightRFunctionCallsImpl(highlight);
      widget_.getEditor().retokenizeDocument();
   }
   
   private native final void _setHighlightRFunctionCallsImpl(boolean highlight)
   /*-{
      var Mode = $wnd.require("mode/r_highlight_rules");
      Mode.setHighlightRFunctionCalls(highlight);
   }-*/;

   /**
    * Warning: This will be overridden whenever the file type is set
    */
   public void setUseWrapMode(boolean useWrapMode)
   {
      getSession().setUseWrapMode(useWrapMode);
   }

   public void setTabSize(int tabSize)
   {
      getSession().setTabSize(tabSize);
   }

   public void setShowInvisibles(boolean show)
   {
      widget_.getEditor().getRenderer().setShowInvisibles(show);
   }

   public void setShowIndentGuides(boolean show)
   {
      widget_.getEditor().getRenderer().setShowIndentGuides(show);
   }

   public void setBlinkingCursor(boolean blinking)
   {
      widget_.getEditor().getRenderer().setBlinkingCursor(blinking);
   }

   public void setShowPrintMargin(boolean on)
   {
      widget_.getEditor().getRenderer().setShowPrintMargin(on);
   }

   @Override
   public void setUseEmacsKeybindings(boolean use)
   {
      if (widget_.getEditor().getReadOnly())
         return;

      useEmacsKeybindings_ = use;
      updateKeyboardHandlers();
   }
   
   @Override
   public boolean isEmacsModeOn()
   {
      return useEmacsKeybindings_;
   }
   
   @Override
   public void setUseVimMode(boolean use)
   {
      // no-op if the editor is read-only (since vim mode doesn't
      // work for read-only ace instances)
      if (widget_.getEditor().getReadOnly())
         return;

      useVimMode_ = use;
      updateKeyboardHandlers();
   }

   @Override
   public boolean isVimModeOn()
   {
      return useVimMode_;
   }

   @Override
   public boolean isVimInInsertMode()
   {
      return useVimMode_ && widget_.getEditor().isVimInInsertMode();
   }

   public void setPadding(int padding)
   {
      widget_.getEditor().getRenderer().setPadding(padding);
   }

   public void setPrintMarginColumn(int column)
   {
      widget_.getEditor().getRenderer().setPrintMarginColumn(column);
      syncWrapLimit();
   }

   @Override
   public JsArray<AceFold> getFolds()
   {
      return getSession().getAllFolds();
   }

   @Override
   public void addFold(Range range)
   {
      getSession().addFold("...", range);
   }

   @Override
   public void addFoldFromRow(int row)
   {
      FoldingRules foldingRules = getSession().getMode().getFoldingRules();
      if (foldingRules == null)
         return;
      Range range = foldingRules.getFoldWidgetRange(getSession(),
                                                    "markbegin",
                                                    row);

      if (range != null)
         addFold(range);
   }

   @Override
   public void unfold(AceFold fold)
   {
      getSession().unfold(Range.fromPoints(fold.getStart(), fold.getEnd()),
                          false);
   }

   @Override
   public void unfold(int row)
   {
      getSession().unfold(row, false);
   }

   @Override
   public void unfold(Range range)
   {
      getSession().unfold(range, false);
   }

   public void setReadOnly(boolean readOnly)
   {
      widget_.getEditor().setReadOnly(readOnly);
   }

   public HandlerRegistration addCursorChangedHandler(final CursorChangedHandler handler)
   {
      return widget_.addCursorChangedHandler(handler);
   }

   public HandlerRegistration addEditorFocusHandler(FocusHandler handler)
   {
      return widget_.addFocusHandler(handler);
   }

   public Scope getCurrentScope()
   {
      return getSession().getMode().getCodeModel().getCurrentScope(
            getCursorPosition());
   }
   
   public Scope getScopeAtPosition(Position position)
   {
      return getSession().getMode().getCodeModel().getCurrentScope(position);
   }

   @Override
   public String getNextLineIndent()
   {
      EditSession session = getSession();

      Position cursorPosition = getCursorPosition();
      int row = cursorPosition.getRow();
      String state = getSession().getState(row);

      String line = getCurrentLine().substring(
            0, cursorPosition.getColumn());
      String tab = session.getTabString();
      int tabSize = session.getTabSize();

      return session.getMode().getNextLineIndent(
            state,
            line,
            tab,
            tabSize,
            row);
   }

   public Scope getCurrentChunk()
   {
      return getCurrentChunk(getCursorPosition());
   }

   @Override
   public Scope getCurrentChunk(Position position)
   {
      return getSession().getMode().getCodeModel().getCurrentChunk(position);
   }

   @Override
   public ScopeFunction getCurrentFunction(boolean allowAnonymous)
   {
      return getFunctionAtPosition(getCursorPosition(), allowAnonymous);
   }

   @Override
   public ScopeFunction getFunctionAtPosition(Position position,
                                              boolean allowAnonymous)
   {
      return getSession().getMode().getCodeModel().getCurrentFunction(
            position, allowAnonymous);
   }

   @Override
   public Scope getCurrentSection()
   {
      return getSectionAtPosition(getCursorPosition());
   }

   @Override
   public Scope getSectionAtPosition(Position position)
   {
      return getSession().getMode().getCodeModel().getCurrentSection(position);
   }

   public Position getCursorPosition()
   {
      return getSession().getSelection().getCursor();
   }
   
   public Position getCursorPositionScreen()
   {
      return widget_.getEditor().getCursorPositionScreen();
   }

   public void setCursorPosition(Position position)
   {
      getSession().getSelection().setSelectionRange(
            Range.fromPoints(position, position));
   }
   
   public void goToLineStart()
   {
      widget_.getEditor().getCommandManager().exec("gotolinestart", widget_.getEditor());
   }
   
   public void goToLineEnd()
   {
      widget_.getEditor().getCommandManager().exec("gotolineend", widget_.getEditor());
   }

   @Override
   public void moveCursorNearTop(int rowOffset)
   {
      int screenRow = getSession().documentToScreenRow(getCursorPosition());
      widget_.getEditor().scrollToRow(Math.max(0, screenRow - rowOffset));
   }

   @Override
   public void moveCursorNearTop()
   {
      moveCursorNearTop(7);
   }

   @Override
   public void ensureCursorVisible()
   {
      if (!widget_.getEditor().isRowFullyVisible(getCursorPosition().getRow()))
         moveCursorNearTop();
   }

   @Override
   public void ensureRowVisible(int row)
   {
      if (!widget_.getEditor().isRowFullyVisible(row))
         setCursorPosition(Position.create(row, 0));
   }
   
   @Override
   public void scrollCursorIntoViewIfNecessary(int rowsAround)
   {
      Position cursorPos = getCursorPosition();
      int cursorRow = cursorPos.getRow();
      
      if (cursorRow >= widget_.getEditor().getLastVisibleRow() - rowsAround)
      {
         Position alignPos = Position.create(cursorRow + rowsAround, 0);
         widget_.getEditor().getRenderer().alignCursor(alignPos, 1);
      }
      else if (cursorRow <= widget_.getEditor().getFirstVisibleRow() + rowsAround)
      {
         Position alignPos = Position.create(cursorRow - rowsAround, 0);
         widget_.getEditor().getRenderer().alignCursor(alignPos, 0);
      }
   }
   
   @Override
   public void scrollCursorIntoViewIfNecessary()
   {
      scrollCursorIntoViewIfNecessary(0);
   }

   @Override
   public boolean isCursorInSingleLineString()
   {
      return StringUtil.isEndOfLineInRStringState(getCurrentLineUpToCursor());
   }
   
   public void gotoPageUp()
   {
      widget_.getEditor().gotoPageUp();
   }
   
   public void gotoPageDown()
   {
      widget_.getEditor().gotoPageDown();
   }

   public void scrollToBottom()
   {
      SourcePosition pos = SourcePosition.create(getCurrentLineCount() - 1, 0);
      navigate(pos, false);
   }

   public void revealRange(Range range, boolean animate)
   {
      widget_.getEditor().revealRange(range, animate);
   }
   
   public CodeModel getCodeModel()
   {
      return getSession().getMode().getCodeModel();
   }
   
   public boolean hasCodeModel()
   {
      return getSession().getMode().hasCodeModel();
   }

   public boolean hasScopeTree()
   {
      return hasCodeModel() && getCodeModel().hasScopes();
   }
   
   public void buildScopeTree()
   {
      // Builds the scope tree as a side effect
      if (hasScopeTree())
         getScopeTree();
   }

   public JsArray<Scope> getScopeTree()
   {
      return getSession().getMode().getCodeModel().getScopeTree();
   }

   @Override
   public InsertChunkInfo getInsertChunkInfo()
   {
      return getSession().getMode().getInsertChunkInfo();
   }

   @Override
   public void foldAll()
   {
      getSession().foldAll();
   }

   @Override
   public void unfoldAll()
   {
      getSession().unfoldAll();
   }

   @Override
   public void toggleFold()
   {
      getSession().toggleFold();
   }
   
   @Override
   public JsMap<Position> getMarks()
   {
      return widget_.getEditor().getMarks();
   }
   
   @Override
   public void setMarks(JsMap<Position> marks)
   {
      widget_.getEditor().setMarks(marks);
   }

   @Override
   public void jumpToMatching()
   {
      widget_.getEditor().jumpToMatching(false, false);
   }

   @Override
   public void selectToMatching()
   {
      widget_.getEditor().jumpToMatching(true, false);
   }

   @Override
   public void expandToMatching()
   {
      widget_.getEditor().jumpToMatching(true, true);
   }

   @Override
   public void splitIntoLines()
   {
      widget_.getEditor().splitIntoLines();
   }

   @Override
   public SourcePosition findFunctionPositionFromCursor(String functionName)
   {
      Scope func =
         getSession().getMode().getCodeModel().findFunctionDefinitionFromUsage(
                                                      getCursorPosition(),
                                                      functionName);
      if (func != null)
      {
         Position position = func.getPreamble();
         return SourcePosition.create(position.getRow(), position.getColumn());
      }
      else
      {
         return null;
      }
   }

   public JsArray<ScopeFunction> getAllFunctionScopes()
   {
      CodeModel codeModel = widget_.getEditor().getSession().getMode().getRCodeModel();
      if (codeModel == null)
         return null;

      return codeModel.getAllFunctionScopes();
   }

   @Override
   public void recordCurrentNavigationPosition()
   {
      fireRecordNavigationPosition(getCursorPosition());
   }

   @Override
   public void navigateToPosition(SourcePosition position,
                                  boolean recordCurrent)
   {
      navigateToPosition(position, recordCurrent, false);
   }

   @Override
   public void navigateToPosition(SourcePosition position,
                                  boolean recordCurrent,
                                  boolean highlightLine)
   {
      if (recordCurrent)
         recordCurrentNavigationPosition();

      navigate(position, true, highlightLine);
   }

   @Override
   public void restorePosition(SourcePosition position)
   {
      navigate(position, false);
   }

   @Override
   public boolean isAtSourceRow(SourcePosition position)
   {
      Position currPos = getCursorPosition();
      return currPos.getRow() == position.getRow();
   }

   @Override
   public void highlightDebugLocation(SourcePosition startPosition,
                                      SourcePosition endPosition,
                                      boolean executing)
   {
      int firstRow = widget_.getEditor().getFirstVisibleRow();
      int lastRow = widget_.getEditor().getLastVisibleRow();

      // if the expression is large, let's just try to land in the middle
      int debugRow = (int) Math.floor(startPosition.getRow() + (
            endPosition.getRow() - startPosition.getRow())/2);

      // if the row at which the debugging occurs is inside a fold, unfold it
      getSession().unfold(debugRow, true);

      // if the line to be debugged is past or near the edges of the screen,
      // scroll it into view. allow some lines of context.
      if (debugRow <= (firstRow + DEBUG_CONTEXT_LINES) ||
          debugRow >= (lastRow - DEBUG_CONTEXT_LINES))
      {
         widget_.getEditor().scrollToLine(debugRow, true);
      }

      applyDebugLineHighlight(
            startPosition.asPosition(),
            endPosition.asPosition(),
            executing);
   }

   @Override
   public void endDebugHighlighting()
   {
      clearDebugLineHighlight();
   }

   @Override
   public HandlerRegistration addBreakpointSetHandler(
         BreakpointSetEvent.Handler handler)
   {
      return widget_.addBreakpointSetHandler(handler);
   }

   @Override
   public HandlerRegistration addBreakpointMoveHandler(
         BreakpointMoveEvent.Handler handler)
   {
      return widget_.addBreakpointMoveHandler(handler);
   }

   @Override
   public void addOrUpdateBreakpoint(Breakpoint breakpoint)
   {
      widget_.addOrUpdateBreakpoint(breakpoint);
   }

   @Override
   public void removeBreakpoint(Breakpoint breakpoint)
   {
      widget_.removeBreakpoint(breakpoint);
   }

   @Override
   public void toggleBreakpointAtCursor()
   {
      widget_.toggleBreakpointAtCursor();
   }

   @Override
   public void removeAllBreakpoints()
   {
      widget_.removeAllBreakpoints();
   }

   @Override
   public boolean hasBreakpoints()
   {
      return widget_.hasBreakpoints();
   }

   private void navigate(SourcePosition srcPosition, boolean addToHistory)
   {
      navigate(srcPosition, addToHistory, false);
   }

   private void navigate(SourcePosition srcPosition,
                         boolean addToHistory,
                         boolean highlightLine)
   {
      // get existing cursor position
      Position previousCursorPos = getCursorPosition();

      // set cursor to function line
      Position position = Position.create(srcPosition.getRow(),
                                          srcPosition.getColumn());
      setCursorPosition(position);

      // skip whitespace if necessary
      if (srcPosition.getColumn() == 0)
      {
         int curRow = getSession().getSelection().getCursor().getRow();
         String line = getSession().getLine(curRow);
         int funStart = line.indexOf(line.trim());
         position = Position.create(curRow, funStart);
         setCursorPosition(position);
      }

      // scroll as necessary
      if (srcPosition.getScrollPosition() != -1)
         scrollToY(srcPosition.getScrollPosition());
      else if (position.getRow() != previousCursorPos.getRow())
         moveCursorNearTop();
      else
         ensureCursorVisible();

      // set focus
      focus();

      if (highlightLine)
         applyLineHighlight(position.getRow());

      // add to navigation history if requested and our current mode
      // supports history navigation
      if (addToHistory)
         fireRecordNavigationPosition(position);
   }

   private void fireRecordNavigationPosition(Position pos)
   {
      SourcePosition srcPos = SourcePosition.create(pos.getRow(),
                                                    pos.getColumn());
      fireEvent(new RecordNavigationPositionEvent(srcPos));
   }

   @Override
   public HandlerRegistration addRecordNavigationPositionHandler(
                                    RecordNavigationPositionHandler handler)
   {
      return handlers_.addHandler(RecordNavigationPositionEvent.TYPE, handler);
   }

   @Override
   public HandlerRegistration addCommandClickHandler(
                                             CommandClickEvent.Handler handler)
   {
      return handlers_.addHandler(CommandClickEvent.TYPE, handler);
   }

   @Override
   public HandlerRegistration addFindRequestedHandler(
                                 FindRequestedEvent.Handler handler)
   {
      return handlers_.addHandler(FindRequestedEvent.TYPE, handler);
   }

   public void setFontSize(double size)
   {
      // No change needed--the AceEditorWidget uses the "normalSize" style
      // However, we do need to resize the gutter
      widget_.getEditor().getRenderer().updateFontSize();
      widget_.forceResize();
   }

   public HandlerRegistration addValueChangeHandler(
         ValueChangeHandler<Void> handler)
   {
      return handlers_.addHandler(ValueChangeEvent.getType(), handler);
   }

   public HandlerRegistration addFoldChangeHandler(
         FoldChangeEvent.Handler handler)
   {
      return handlers_.addHandler(FoldChangeEvent.TYPE, handler);
   }
   
   public HandlerRegistration addLineWidgetsChangedHandler(
                           LineWidgetsChangedEvent.Handler handler)
   {
      return handlers_.addHandler(LineWidgetsChangedEvent.TYPE, handler);
   }

   public HandlerRegistration addRenderFinishedHandler(RenderFinishedEvent.Handler handler)
   {
      return widget_.addHandler(handler, RenderFinishedEvent.TYPE);
   }
   
   public HandlerRegistration addDocumentChangedHandler(DocumentChangedEvent.Handler handler)
   {
      return widget_.addHandler(handler, DocumentChangedEvent.TYPE);
   }

   public HandlerRegistration addCapturingKeyDownHandler(KeyDownHandler handler)
   {
      return widget_.addCapturingKeyDownHandler(handler);
   }

   public HandlerRegistration addCapturingKeyPressHandler(KeyPressHandler handler)
   {
      return widget_.addCapturingKeyPressHandler(handler);
   }

   public HandlerRegistration addCapturingKeyUpHandler(KeyUpHandler handler)
   {
      return widget_.addCapturingKeyUpHandler(handler);
   }

   public HandlerRegistration addUndoRedoHandler(UndoRedoHandler handler)
   {
      return widget_.addUndoRedoHandler(handler);
   }

   public HandlerRegistration addPasteHandler(PasteEvent.Handler handler)
   {
      return widget_.addPasteHandler(handler);
   }

   public HandlerRegistration addAceClickHandler(Handler handler)
   {
      return widget_.addAceClickHandler(handler);
   }

   public JavaScriptObject getCleanStateToken()
   {
      return getSession().getUndoManager().peek();
   }

   public boolean checkCleanStateToken(JavaScriptObject token)
   {
      JavaScriptObject other = getSession().getUndoManager().peek();
      if (token == null ^ other == null)
         return false;
      return token == null || other.equals(token);
   }

   public void fireEvent(GwtEvent<?> event)
   {
      handlers_.fireEvent(event);
   }

   public Widget asWidget()
   {
      return widget_;
   }

   public EditSession getSession()
   {
      return widget_.getEditor().getSession();
   }

   public HandlerRegistration addBlurHandler(BlurHandler handler)
   {
      return widget_.addBlurHandler(handler);
   }

   public HandlerRegistration addClickHandler(ClickHandler handler)
   {
      return widget_.addClickHandler(handler);
   }

   public HandlerRegistration addFocusHandler(FocusHandler handler)
   {
      return widget_.addFocusHandler(handler);
   }

   public AceEditorWidget getWidget()
   {
      return widget_;
   }

   public HandlerRegistration addKeyDownHandler(KeyDownHandler handler)
   {
      return widget_.addKeyDownHandler(handler);
   }

   public HandlerRegistration addKeyPressHandler(KeyPressHandler handler)
   {
      return widget_.addKeyPressHandler(handler);
   }

   public void autoHeight()
   {
      widget_.autoHeight();
   }

   public void forceCursorChange()
   {
      widget_.forceCursorChange();
   }

   public void scrollToCursor(ScrollPanel scrollPanel,
                              int paddingVert,
                              int paddingHoriz)
   {
      DomUtils.ensureVisibleVert(
            scrollPanel.getElement(),
            widget_.getEditor().getRenderer().getCursorElement(),
            paddingVert);
      DomUtils.ensureVisibleHoriz(
            scrollPanel.getElement(),
            widget_.getEditor().getRenderer().getCursorElement(),
            paddingHoriz, paddingHoriz,
            false);
   }

   public void scrollToLine(int row, boolean center)
   {
      widget_.getEditor().scrollToLine(row, center);
   }

   public void centerSelection()
   {
      widget_.getEditor().centerSelection();
   }

   public void alignCursor(Position position, double ratio)
   {
      widget_.getEditor().getRenderer().alignCursor(position, ratio);
   }

   public void forceImmediateRender()
   {
      widget_.getEditor().getRenderer().forceImmediateRender();
   }

   public void setNewLineMode(NewLineMode mode)
   {
      getSession().setNewLineMode(mode.getType());
   }

   public boolean isPasswordMode()
   {
      return passwordMode_;
   }

   public void setPasswordMode(boolean passwordMode)
   {
      passwordMode_ = passwordMode;
      widget_.getEditor().getRenderer().setPasswordMode(passwordMode);
   }

   public void setDisableOverwrite(boolean disableOverwrite)
   {
      getSession().setDisableOverwrite(disableOverwrite);
   }

   private Integer createLineHighlightMarker(int line, String style)
   {
      return createRangeHighlightMarker(Position.create(line, 0),
                                        Position.create(line+1, 0),
                                        style);
   }

   private Integer createRangeHighlightMarker(
         Position start,
         Position end,
         String style)
   {
      Range range = Range.fromPoints(start, end);
      return getSession().addMarker(range, style, "text", false);
   }


   private void applyLineHighlight(int line)
   {
      clearLineHighlight();

      if (!widget_.getEditor().getHighlightActiveLine())
      {
         lineHighlightMarkerId_ = createLineHighlightMarker(line,
                                                            "ace_find_line");
      }
   }

   private void clearLineHighlight()
   {
      if (lineHighlightMarkerId_ != null)
      {
         getSession().removeMarker(lineHighlightMarkerId_);
         lineHighlightMarkerId_ = null;
      }
   }

   private void applyDebugLineHighlight(
         Position startPos,
         Position endPos,
         boolean executing)
   {
      clearDebugLineHighlight();
      lineDebugMarkerId_ = createRangeHighlightMarker(
            startPos, endPos,
            "ace_active_debug_line");
      if (executing)
      {
         executionLine_ = startPos.getRow();
         widget_.getEditor().getRenderer().addGutterDecoration(
               executionLine_,
               "ace_executing-line");
      }
   }

   private void clearDebugLineHighlight()
   {
      if (lineDebugMarkerId_ != null)
      {
         getSession().removeMarker(lineDebugMarkerId_);
         lineDebugMarkerId_ = null;
      }
      if (executionLine_ != null)
      {
         widget_.getEditor().getRenderer().removeGutterDecoration(
               executionLine_,
               "ace_executing-line");
         executionLine_ = null;
      }
   }
   
   public void setPopupVisible(boolean visible)
   {
      popupVisible_ = visible;
   }

   public boolean isPopupVisible()
   {
      return popupVisible_;
   }

   public void selectAll(String needle)
   {
      widget_.getEditor().findAll(needle);
   }

   public void selectAll(String needle, Range range, boolean wholeWord, boolean caseSensitive)
   {
      widget_.getEditor().findAll(needle, range, wholeWord, caseSensitive);
   }

   public void moveCursorLeft()
   {
      moveCursorLeft(1);
   }

   public void moveCursorLeft(int times)
   {
      widget_.getEditor().moveCursorLeft(times);
   }

   public void moveCursorRight()
   {
      moveCursorRight(1);
   }

   public void moveCursorRight(int times)
   {
      widget_.getEditor().moveCursorRight(times);
   }

   public void expandSelectionLeft(int times)
   {
      widget_.getEditor().expandSelectionLeft(times);
   }

   public void expandSelectionRight(int times)
   {
      widget_.getEditor().expandSelectionRight(times);
   }

   public int getTabSize()
   {
      return widget_.getEditor().getSession().getTabSize();
   }

   // TODO: Enable similar logic for C++ mode?
   public int getStartOfCurrentStatement()
   {
      if (!DocumentMode.isSelectionInRMode(this))
         return -1;

      TokenCursor cursor =
            getSession().getMode().getCodeModel().getTokenCursor();

      if (!cursor.moveToPosition(getCursorPosition()))
         return -1;

      if (!cursor.moveToStartOfCurrentStatement())
         return -1;

      return cursor.getRow();
   }

   // TODO: Enable similar logic for C++ mode?
   public int getEndOfCurrentStatement()
   {
      if (!DocumentMode.isSelectionInRMode(this))
         return -1;

      TokenCursor cursor =
            getSession().getMode().getCodeModel().getTokenCursor();

      if (!cursor.moveToPosition(getCursorPosition()))
         return -1;

      if (!cursor.moveToEndOfCurrentStatement())
         return -1;

      return cursor.getRow();
   }

   // ---- Annotation related operations

   public JsArray<AceAnnotation> getAnnotations()
   {
      return widget_.getAnnotations();
   }

   public void setAnnotations(JsArray<AceAnnotation> annotations)
   {
      widget_.setAnnotations(annotations);
   }

   @Override
   public void removeMarkersAtCursorPosition()
   {
      widget_.removeMarkersAtCursorPosition();
   }

   @Override
   public void removeMarkersOnCursorLine()
   {
      widget_.removeMarkersOnCursorLine();
   }

   @Override
   public void showLint(JsArray<LintItem> lint)
   {
      widget_.showLint(lint);
   }

   @Override
   public void clearLint()
   {
      widget_.clearLint();
   }
   
   @Override
   public void showInfoBar(String message)
   {
      if (infoBar_ == null)
      {
         infoBar_ = new AceInfoBar(widget_);
         widget_.addKeyDownHandler(new KeyDownHandler()
         {
            @Override
            public void onKeyDown(KeyDownEvent event)
            {
               if (event.getNativeKeyCode() == KeyCodes.KEY_ESCAPE)
                  infoBar_.hide();
            }
         });
      }
         
      infoBar_.setText(message);
      infoBar_.show();
   }

   public Range createAnchoredRange(Position start,
                                    Position end)
   {
      return widget_.getEditor().getSession().createAnchoredRange(start, end);
   }

   public void insertRoxygenSkeleton()
   {
      getSession().getMode().getCodeModel().insertRoxygenSkeleton();
   }

   public long getLastModifiedTime()
   {
      return lastModifiedTime_;
   }

   public long getLastCursorChangedTime()
   {
      return lastCursorChangedTime_;
   }

   public void blockOutdent()
   {
      widget_.getEditor().blockOutdent();
   }

   public Position screenCoordinatesToDocumentPosition(int pageX, int pageY)
   {
      return widget_.getEditor().getRenderer().screenToTextCoordinates(pageX, pageY);
   }

   public boolean isPositionVisible(Position position)
   {
      return widget_.getEditor().isRowFullyVisible(position.getRow());
   }

   @Override
   public void beginCollabSession(CollabEditStartParams params, 
         DirtyState dirtyState)
   {
      // suppress external value change events while the editor's contents are
      // being swapped out for the contents of the collab session--otherwise
      // there's going to be a lot of flickering as dirty state (etc) try to
      // keep up
      valueChangeSuppressed_ = true;

      collab_.beginCollabSession(this, params, dirtyState, new Command()
      {
         @Override
         public void execute()
         {
            valueChangeSuppressed_ = false;
         }
      });
   }
   
   @Override
   public boolean hasActiveCollabSession()
   {
      return collab_.hasActiveCollabSession(this);
   }
   
   @Override
   public boolean hasFollowingCollabSession()
   {
      return collab_.hasFollowingCollabSession(this);
   }
   
   public void endCollabSession()
   {
      collab_.endCollabSession(this);
   }
   
   @Override
   public void setDragEnabled(boolean enabled)
   {
      widget_.setDragEnabled(enabled);
   }
   
   public boolean onInsertSnippet()
   {
      return snippets_.onInsertSnippet();
   }
   
   @Override
   public void addLineWidget(LineWidget widget)
   {
      widget_.getLineWidgetManager().addLineWidget(widget);
      fireLineWidgetsChanged();
   }
   
   @Override
   public void removeLineWidget(LineWidget widget)
   {
      widget_.getLineWidgetManager().removeLineWidget(widget);
      fireLineWidgetsChanged();
   }
   
   @Override
   public void onLineWidgetChanged(LineWidget widget)
   {
      widget_.getLineWidgetManager().onWidgetChanged(widget);
      fireLineWidgetsChanged();
   }
   
   @Override
   public JsArray<LineWidget> getLineWidgets()
   {
      return widget_.getLineWidgetManager().getLineWidgets();
   }
   
   @Override
   public LineWidget getLineWidgetForRow(int row)
   {
      return widget_.getLineWidgetManager().getLineWidgetForRow(row);
   }
   
   @Override
   public JsArray<ChunkOutput> getChunkOutput()
   {
      JsArray<ChunkOutput> chunks = JsArray.createArray().cast();
      JsArray<LineWidget> lineWidgets = getLineWidgets();
      for (int i = 0; i<lineWidgets.length(); i++)
      {
         LineWidget lineWidget = lineWidgets.get(i);
         if (lineWidget.getType().equals(ChunkOutput.LINE_WIDGET_TYPE))
         {
            ChunkOutput chunk = lineWidget.getData();
            chunks.push(chunk.withRow(lineWidget.getRow()));
         }
      }
      
      return chunks;
   }
   
   
   private void fireLineWidgetsChanged()
   {
      AceEditor.this.fireEvent(new LineWidgetsChangedEvent());
   }
   
   private static final int DEBUG_CONTEXT_LINES = 2;
   private final HandlerManager handlers_ = new HandlerManager(this);
   private final AceEditorWidget widget_;
   private final SnippetHelper snippets_;
   private CompletionManager completionManager_;
   private CodeToolsServerOperations server_;
   private UIPrefs uiPrefs_;
   private CollabEditor collab_;
   private Commands commands_;
   private EventBus events_;
   private TextFileType fileType_;
   private boolean passwordMode_;
   private boolean useEmacsKeybindings_ = false;
   private boolean useVimMode_ = false;
   private RnwCompletionContext rnwContext_;
   private CppCompletionContext cppContext_;
   private RCompletionContext rContext_ = null;
   private Integer lineHighlightMarkerId_ = null;
   private Integer lineDebugMarkerId_ = null;
   private Integer executionLine_ = null;
   private boolean valueChangeSuppressed_ = false;
   private AceInfoBar infoBar_;
   private final BackgroundTokenizer bgTokenizer_;
   
   private class BackgroundTokenizer
   {
      public BackgroundTokenizer()
      {
         timer_ = new Timer()
         {
            @Override
            public void run()
            {
              widget_.getEditor().tokenizeUpToRow(row_);
            }
         };
      }
      
      public void scheduleTokenization(int row)
      {
         row_ = row;
         timer_.schedule(300);
      }
      
      private int row_ = 0;
      private final Timer timer_;
   }
   
   private static final ExternalJavaScriptLoader getLoader(StaticDataResource release)
   {
      return getLoader(release, null);
   }
   
   private static final ExternalJavaScriptLoader getLoader(StaticDataResource release,
                                                           StaticDataResource debug)
   {
      if (debug == null || !SuperDevMode.isActive())
         return new ExternalJavaScriptLoader(release.getSafeUri().asString());
      else
         return new ExternalJavaScriptLoader(debug.getSafeUri().asString());
   }
                                                           
    
   private static final ExternalJavaScriptLoader aceLoader_ =
         getLoader(AceResources.INSTANCE.acejs(), AceResources.INSTANCE.acejsUncompressed());
   
   
   private static final ExternalJavaScriptLoader aceSupportLoader_ =
         getLoader(AceResources.INSTANCE.acesupportjs());
   
   private static final ExternalJavaScriptLoader vimLoader_ =
         getLoader(AceResources.INSTANCE.keybindingVimJs(),
                   AceResources.INSTANCE.keybindingVimUncompressedJs());
   
   private static final ExternalJavaScriptLoader emacsLoader_ =
         getLoader(AceResources.INSTANCE.keybindingEmacsJs(),
                   AceResources.INSTANCE.keybindingEmacsUncompressedJs());
   
   private static final ExternalJavaScriptLoader extLanguageToolsLoader_ =
         getLoader(AceResources.INSTANCE.extLanguageTools(),
                   AceResources.INSTANCE.extLanguageToolsUncompressed());
   
   private boolean popupVisible_;

   private final DiagnosticsBackgroundPopup diagnosticsBgPopup_;

   private long lastCursorChangedTime_;
   private long lastModifiedTime_;
<<<<<<< HEAD
=======
   private String yankedText_ = null;
   
   private final List<HandlerRegistration> editorEventListeners_;

>>>>>>> 939dc19b
}<|MERGE_RESOLUTION|>--- conflicted
+++ resolved
@@ -2964,11 +2964,7 @@
 
    private long lastCursorChangedTime_;
    private long lastModifiedTime_;
-<<<<<<< HEAD
-=======
    private String yankedText_ = null;
    
    private final List<HandlerRegistration> editorEventListeners_;
-
->>>>>>> 939dc19b
 }