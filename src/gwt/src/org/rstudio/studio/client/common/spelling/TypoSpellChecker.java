--- conflicted
+++ resolved
@@ -317,13 +317,8 @@
 
    private void loadDictionary()
    {
-<<<<<<< HEAD
-      String dictLanguage = userPrefs_.spellingDictionaryLanguage().getValue();
-
-=======
->>>>>>> f5050219
       // don't load the same dictionary again
-      final String language = uiPrefs_.spellingDictionaryLanguage().getValue();
+      final String language = userPrefs_.spellingDictionaryLanguage().getValue();
       if (typoLoaded_ && loadedDict_ == language)
          return;
       
