--- conflicted
+++ resolved
@@ -161,12 +161,9 @@
 const int kConnectionOpened = 143;
 const int kNotebookRangeExecuted = 144;
 const int kChunkExecStateChanged = 145;
-<<<<<<< HEAD
-const int kProjectTemplateRegistryUpdated = 146;
-=======
 const int kNavigateShinyFrame = 146;
 const int kUpdateNewConnectionDialog = 147;
->>>>>>> f2b015d9
+const int kProjectTemplateRegistryUpdated = 148;
 }
 
 void ClientEvent::init(int type, const json::Value& data)
@@ -448,15 +445,12 @@
          return "notebook_range_executed";
       case client_events::kChunkExecStateChanged:
          return "chunk_exec_state_changed";
-<<<<<<< HEAD
-      case client_events::kProjectTemplateRegistryUpdated:
-         return "project_template_registry_updated";
-=======
       case client_events::kNavigateShinyFrame:
          return "navigate_shiny_frame";
       case client_events::kUpdateNewConnectionDialog:
          return "update_new_connection_dialog";
->>>>>>> f2b015d9
+      case client_events::kProjectTemplateRegistryUpdated:
+         return "project_template_registry_updated";
       default:
          LOG_WARNING_MESSAGE("unexpected event type: " + 
                              safe_convert::numberToString(type_));
