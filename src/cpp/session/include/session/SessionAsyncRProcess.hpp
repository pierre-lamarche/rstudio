--- conflicted
+++ resolved
@@ -24,12 +24,8 @@
    class FilePath;
 }
 
-<<<<<<< HEAD
-namespace rsession {   
-=======
 namespace rstudio {
 namespace session {   
->>>>>>> 41b8cc23
 namespace async_r {
 
 enum AsyncRProcessOptions
