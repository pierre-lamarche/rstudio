--- conflicted
+++ resolved
@@ -1575,21 +1575,12 @@
    private ToolbarButton testThatButton_;
    private ToolbarButton testShinyButton_;
    private ToolbarButton compareTestButton_;
-<<<<<<< HEAD
-   private ToolbarButton sourceMenuButton_;
+   private ToolbarMenuButton sourceMenuButton_;
    private UserPrefMenuItem<Boolean> runSetupChunkOptionMenu_;
-   private ToolbarButton chunksButton_;
-   private ToolbarButton shinyLaunchButton_;
-   private ToolbarButton plumberLaunchButton_;
-   private ToolbarButton rmdOptionsButton_;
-=======
-   private ToolbarMenuButton sourceMenuButton_;
-   private UIPrefMenuItem<Boolean> runSetupChunkOptionMenu_;
    private ToolbarMenuButton chunksButton_;
    private ToolbarMenuButton shinyLaunchButton_;
    private ToolbarMenuButton plumberLaunchButton_;
    private ToolbarMenuButton rmdOptionsButton_;
->>>>>>> 814cd9b5
    private LatchingToolbarButton toggleDocOutlineButton_;
    private CheckBox showWhitespaceCharactersCheckbox_;
    private ToolbarPopupMenuButton rmdFormatButton_;
