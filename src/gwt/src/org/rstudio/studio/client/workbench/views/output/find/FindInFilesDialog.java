--- conflicted
+++ resolved
@@ -46,10 +46,7 @@
 import org.rstudio.studio.client.common.vcs.StatusAndPathInfo;
 import org.rstudio.studio.client.common.vcs.VCSConstants;
 import org.rstudio.studio.client.workbench.model.Session;
-<<<<<<< HEAD
 import org.rstudio.studio.client.workbench.model.SessionInfo;
-=======
->>>>>>> 2d8f27b4
 
 import java.util.ArrayList;
 import java.util.Arrays;
@@ -157,10 +154,7 @@
       AllFiles,
       CommonRSourceFiles,
       RScripts,
-<<<<<<< HEAD
       Package,
-=======
->>>>>>> 2d8f27b4
       CustomFilter
    }
 
@@ -235,15 +229,12 @@
       manageExcludeFilePattern();
    }
 
-<<<<<<< HEAD
    public void setPackageStatus(boolean status)
    {
       packageStatus_ = status;
       manageFilePattern();
    }
 
-=======
->>>>>>> 2d8f27b4
    private void manageFilePattern()
    {
       // disable custom filter text box when 'Custom Filter' is not selected
@@ -273,26 +264,16 @@
       if (!gitStatus_ ||
           !session_.getSessionInfo().isVcsAvailable(VCSConstants.GIT_ID))
       {
-<<<<<<< HEAD
          ((Element) listPresetExcludeFilePatterns_.getElement().getChild(
                ExcludeFilePatterns.StandardGit.ordinal()))
-=======
-         ((Element) listPresetExcludeFilePatterns_.getElement().getChild(1))
->>>>>>> 2d8f27b4
             .setAttribute("disabled", "disabled");
          if (listPresetExcludeFilePatterns_.getSelectedIndex() ==
              ExcludeFilePatterns.StandardGit.ordinal())
             listPresetExcludeFilePatterns_.setSelectedIndex(ExcludeFilePatterns.None.ordinal());
       }
       else
-<<<<<<< HEAD
          ((Element) listPresetExcludeFilePatterns_.getElement().getChild(
             ExcludeFilePatterns.StandardGit.ordinal())).removeAttribute("disabled");
-=======
-         ((Element) listPresetExcludeFilePatterns_.getElement().getChild(1))
-            .removeAttribute("disabled");
->>>>>>> 2d8f27b4
-
 
       // disable custom filter text box when 'Custom Filter' is not selected
       divExcludeCustomFilter_.getStyle().setDisplay(
@@ -304,7 +285,6 @@
       // user cannot specify include patterns when using git grep
       if (listPresetExcludeFilePatterns_.getSelectedIndex() != 
           ExcludeFilePatterns.StandardGit.ordinal())
-<<<<<<< HEAD
       {
          ((Element) listPresetFilePatterns_.getElement().getChild(
             IncludeFilePatterns.CommonRSourceFiles.ordinal())).removeAttribute("disabled");
@@ -327,7 +307,7 @@
                IncludeFilePatterns.CustomFilter.ordinal()))
             .setAttribute("disabled", "disabled");
 
-         // if a disabled index is selected, change it to All Files
+         // if a disabled index is selected, change selection to All Files
          if (listPresetFilePatterns_.getSelectedIndex() ==
                 IncludeFilePatterns.CommonRSourceFiles.ordinal() || 
              listPresetFilePatterns_.getSelectedIndex() ==
@@ -336,13 +316,6 @@
                 IncludeFilePatterns.CustomFilter.ordinal())
             listPresetFilePatterns_.setSelectedIndex(IncludeFilePatterns.AllFiles.ordinal());
 
-=======
-         listPresetFilePatterns_.setEnabled(true);
-      else
-      {
-         listPresetFilePatterns_.setEnabled(false);
-         listPresetFilePatterns_.setSelectedIndex(IncludeFilePatterns.AllFiles.ordinal());
->>>>>>> 2d8f27b4
          manageFilePattern();
       }
 
@@ -351,19 +324,11 @@
    @Override
    protected State collectInput()
    {
-<<<<<<< HEAD
-      String filePatterns =
-         listPresetFilePatterns_.getValue(
-               listPresetFilePatterns_.getSelectedIndex());
-      if (filePatterns == "custom")
-         filePatterns = txtFilePattern_.getText();
-=======
       String includeFilePatterns =
             listPresetFilePatterns_.getValue(
                   listPresetFilePatterns_.getSelectedIndex());
       if (includeFilePatterns == "custom")
          includeFilePatterns = txtFilePattern_.getText();
->>>>>>> 2d8f27b4
 
       ArrayList<String> list = new ArrayList<String>();
       for (String pattern : includeFilePatterns.split(","))
@@ -451,11 +416,7 @@
       dirChooser_.setText(dialogState.getPath());
 
       // indexes refer to corresponding enums, but left as ints for readability
-<<<<<<< HEAD
-      String filePatterns = StringUtil.join(
-=======
       String includeFilePatterns = StringUtil.join(
->>>>>>> 2d8f27b4
             Arrays.asList(dialogState.getFilePatterns()), ", ");
       if (listPresetFilePatterns_.getValue(0) == includeFilePatterns)
          listPresetFilePatterns_.setSelectedIndex(0);
@@ -463,15 +424,11 @@
          listPresetFilePatterns_.setSelectedIndex(1);
       else if (listPresetFilePatterns_.getValue(2) == includeFilePatterns)
          listPresetFilePatterns_.setSelectedIndex(2);
-      else if (listPresetFilePatterns_.getValue(3) == filePatterns)
+      else if (listPresetFilePatterns_.getValue(3) == includeFilePatterns)
          listPresetFilePatterns_.setSelectedIndex(3);
-<<<<<<< HEAD
       else
          listPresetFilePatterns_.setSelectedIndex(4);
-      txtFilePattern_.setText(filePatterns);
-=======
       txtFilePattern_.setText(includeFilePatterns);
->>>>>>> 2d8f27b4
       manageFilePattern();
 
       String excludeFilePatterns = StringUtil.join(
@@ -531,10 +488,7 @@
    SpanElement spanExcludePatternExample_;
 
    private boolean gitStatus_;
-<<<<<<< HEAD
    private boolean packageStatus_;
-=======
->>>>>>> 2d8f27b4
    private Widget mainWidget_;
    private GlobalDisplay globalDisplay_ = RStudioGinjector.INSTANCE.getGlobalDisplay();
    private Session session_ = RStudioGinjector.INSTANCE.getSession();
