--- conflicted
+++ resolved
@@ -29,21 +29,15 @@
                          int sourceLine,
                          String format,
                          String encoding,
-<<<<<<< HEAD
+                         boolean asTempfile,
                          boolean asShiny)
-=======
-                         boolean asTempfile)
->>>>>>> 9e7f6861
    {
       sourceFile_ = sourceFile;
       sourceLine_ = sourceLine;
       format_ = format;
       encoding_ = encoding;
-<<<<<<< HEAD
+      asTempfile_ = asTempfile;
       asShiny_ = asShiny;
-=======
-      asTempfile_ = asTempfile;
->>>>>>> 9e7f6861
    }
 
    public String getSourceFile()
@@ -92,11 +86,8 @@
    private final int sourceLine_;
    private final String format_;
    private final String encoding_;
-<<<<<<< HEAD
+   private final boolean asTempfile_;
    private final boolean asShiny_;
-=======
-   private final boolean asTempfile_;
->>>>>>> 9e7f6861
 
    public static final Type<Handler> TYPE = new Type<Handler>();
 }