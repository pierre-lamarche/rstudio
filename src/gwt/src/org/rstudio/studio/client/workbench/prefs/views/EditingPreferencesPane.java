/*
 * EditingPreferencesPane.java
 *
 * Copyright (C) 2009-12 by RStudio, Inc.
 *
 * Unless you have received this program directly from RStudio pursuant
 * to the terms of a commercial license agreement with RStudio, then
 * this program is licensed to you under the terms of version 3 of the
 * GNU Affero General Public License. This program is distributed WITHOUT
 * ANY EXPRESS OR IMPLIED WARRANTY, INCLUDING THOSE OF NON-INFRINGEMENT,
 * MERCHANTABILITY OR FITNESS FOR A PARTICULAR PURPOSE. Please refer to the
 * AGPL (http://www.gnu.org/licenses/agpl-3.0.txt) for more details.
 *
 */
package org.rstudio.studio.client.workbench.prefs.views;

import com.google.gwt.dom.client.Style.Unit;
import com.google.gwt.event.dom.client.ChangeEvent;
import com.google.gwt.event.dom.client.ChangeHandler;
import com.google.gwt.event.dom.client.ClickEvent;
import com.google.gwt.event.dom.client.ClickHandler;
import com.google.gwt.event.logical.shared.ValueChangeEvent;
import com.google.gwt.event.logical.shared.ValueChangeHandler;
import com.google.gwt.resources.client.ImageResource;
import com.google.gwt.user.client.ui.CheckBox;
import com.google.gwt.user.client.ui.HorizontalPanel;
import com.google.gwt.user.client.ui.Label;
import com.google.gwt.user.client.ui.VerticalPanel;
import com.google.inject.Inject;

import org.rstudio.core.client.StringUtil;
import org.rstudio.core.client.prefs.PreferencesDialogBaseResources;
import org.rstudio.core.client.theme.DialogTabLayoutPanel;
import org.rstudio.core.client.widget.HelpButton;
import org.rstudio.core.client.widget.ModifyKeyboardShortcutsWidget;
import org.rstudio.core.client.widget.NumericValueWidget;
import org.rstudio.core.client.widget.OperationWithInput;
import org.rstudio.core.client.widget.SelectWidget;
import org.rstudio.core.client.widget.SmallButton;
import org.rstudio.core.client.widget.TextBoxWithButton;
import org.rstudio.studio.client.common.DiagnosticsHelpLink;
import org.rstudio.studio.client.common.HelpLink;
import org.rstudio.studio.client.common.SimpleRequestCallback;
import org.rstudio.studio.client.rmarkdown.RmdOutput;
import org.rstudio.studio.client.workbench.prefs.model.EditingPrefs;
import org.rstudio.studio.client.workbench.prefs.model.RPrefs;
import org.rstudio.studio.client.workbench.prefs.model.UIPrefs;
import org.rstudio.studio.client.workbench.prefs.model.UIPrefsAccessor;
import org.rstudio.studio.client.workbench.snippets.ui.EditSnippetsDialog;
import org.rstudio.studio.client.workbench.views.source.editors.text.IconvListResult;
import org.rstudio.studio.client.workbench.views.source.editors.text.ui.ChooseEncodingDialog;
import org.rstudio.studio.client.workbench.views.source.model.SourceServerOperations;

public class EditingPreferencesPane extends PreferencesPane
{
   @Inject
   public EditingPreferencesPane(UIPrefs prefs,
                                 SourceServerOperations server,
                                 PreferencesDialogResources res)
   {
      prefs_ = prefs;
      server_ = server;
      PreferencesDialogBaseResources baseRes = PreferencesDialogBaseResources.INSTANCE;
      
      VerticalPanel editingPanel = new VerticalPanel();
      editingPanel.add(headerLabel("General"));
      editingPanel.add(tight(spacesForTab_ = checkboxPref("Insert spaces for tab", prefs.useSpacesForTab())));
      editingPanel.add(indent(tabWidth_ = numericPref("Tab width", prefs.numSpacesForTab())));   
      editingPanel.add(checkboxPref("Insert matching parens/quotes", prefs_.insertMatching()));
      editingPanel.add(checkboxPref("Auto-indent code after paste", prefs_.reindentOnPaste()));
      editingPanel.add(checkboxPref("Vertically align arguments in auto-indent", prefs_.verticallyAlignArgumentIndent()));
      editingPanel.add(checkboxPref("Soft-wrap R source files", prefs_.softWrapRFiles()));
      editingPanel.add(checkboxPref(
            "Continue comment when inserting new line",
            prefs_.continueCommentsOnNewline(),
            "When enabled, pressing enter will continue comments on new lines. Press Shift + Enter to exit a comment."));
      
      delimiterSurroundWidget_ = new SelectWidget(
            "Surround selection on text insertion:",
            new String[] {
                  "Never",
                  "Quotes",
                  "Quotes & Brackets"
            },
            new String[] {
                  UIPrefsAccessor.EDITOR_SURROUND_SELECTION_NEVER,
                  UIPrefsAccessor.EDITOR_SURROUND_SELECTION_QUOTES,
                  UIPrefsAccessor.EDITOR_SURROUND_SELECTION_QUOTES_AND_BRACKETS
            },
            false,
            true,
            false);
      editingPanel.add(delimiterSurroundWidget_);
      
      HorizontalPanel keyboardPanel = new HorizontalPanel();
      editorMode_ = new SelectWidget(
            "Keybindings:",
            new String[] {
                  "Default",
                  "Vim",
                  "Emacs"
            },
            new String[] {
                  UIPrefsAccessor.EDITOR_KEYBINDINGS_DEFAULT,
                  UIPrefsAccessor.EDITOR_KEYBINDINGS_VIM,
                  UIPrefsAccessor.EDITOR_KEYBINDINGS_EMACS
            },
            false,
            true,
            false);
      
      keyboardPanel.add(editorMode_);
      SmallButton editShortcuts = new SmallButton("Modify Keyboard Shortcuts...");
      editShortcuts.getElement().getStyle().setMarginLeft(15, Unit.PX);
      editShortcuts.addClickHandler(new ClickHandler() {
         @Override
         public void onClick(ClickEvent event)
         {
            new ModifyKeyboardShortcutsWidget().showModal();
         }         
      });
      keyboardPanel.add(editShortcuts);
      
      
      lessSpaced(keyboardPanel);
      editingPanel.add(keyboardPanel);
      
      Label executionLabel = headerLabel("Execution");
      editingPanel.add(executionLabel);
      executionLabel.getElement().getStyle().setMarginTop(8, Unit.PX);
      editingPanel.add(checkboxPref("Always save R scripts before sourcing", prefs.saveBeforeSourcing()));
      editingPanel.add(checkboxPref("Focus console after executing from source", prefs_.focusConsoleAfterExec()));
      
    
      
      Label snippetsLabel = headerLabel("Snippets");
      snippetsLabel.getElement().getStyle().setMarginTop(8, Unit.PX);
      editingPanel.add(snippetsLabel);
      
      HorizontalPanel panel = new HorizontalPanel();
      CheckBox enableSnippets = checkboxPref("Enable code snippets", prefs_.enableSnippets());
      panel.add(enableSnippets);
     
      SmallButton editSnippets = new SmallButton("Edit Snippets...");
      editSnippets.getElement().getStyle().setMarginTop(1, Unit.PX);
      editSnippets.getElement().getStyle().setMarginLeft(5, Unit.PX);
      editSnippets.addClickHandler(new ClickHandler() {
         @Override
         public void onClick(ClickEvent event)
         {
            new EditSnippetsDialog().showModal();
         }
      });
      panel.add(editSnippets);
      
      HelpButton snippetHelp = new HelpButton("code_snippets");
      snippetHelp.getElement().getStyle().setMarginTop(2, Unit.PX);
      snippetHelp.getElement().getStyle().setMarginLeft(6, Unit.PX);
      panel.add(snippetHelp);
      
      editingPanel.add(panel);
      
      
      
      VerticalPanel displayPanel = new VerticalPanel();
      displayPanel.add(headerLabel("General"));
      displayPanel.add(checkboxPref("Highlight selected word", prefs.highlightSelectedWord()));
      displayPanel.add(checkboxPref("Highlight selected line", prefs.highlightSelectedLine()));
      displayPanel.add(checkboxPref("Show line numbers", prefs.showLineNumbers()));
      displayPanel.add(tight(showMargin_ = checkboxPref("Show margin", prefs.showMargin())));
      displayPanel.add(indent(marginCol_ = numericPref("Margin column", prefs.printMarginColumn())));
      displayPanel.add(checkboxPref("Show whitespace characters", prefs_.showInvisibles()));
      displayPanel.add(checkboxPref("Show indent guides", prefs_.showIndentGuides()));
      displayPanel.add(checkboxPref("Blinking cursor", prefs_.blinkingCursor()));
      displayPanel.add(checkboxPref("Show syntax highlighting in console input", prefs_.syntaxColorConsole()));
      displayPanel.add(checkboxPref("Highlight R function calls", prefs_.highlightRFunctionCalls()));
      
      Label rMarkdownLabel = headerLabel("R Markdown");
      rMarkdownLabel.getElement().getStyle().setPaddingTop(14, Unit.PX);
      displayPanel.add(rMarkdownLabel);
      displayPanel.add(checkboxPref("Show inline toolbar for R code chunks", prefs_.showInlineToolbarForRCodeChunks()));
<<<<<<< HEAD
      displayPanel.add(checkboxPref("Show R chunk execution output within editor", prefs_.showRmdChunkOutputInline()));
=======
      displayPanel.add(checkboxPref("Show document outline by default", prefs_.showDocumentOutlineRmd()));
>>>>>>> d4f7069b
      displayPanel.add(checkboxPref("Show unnamed entries in document outline", prefs_.showUnnamedEntriesInDocumentOutline()));
      rmdViewerMode_ = new SelectWidget(
            "Show output preview in: ",
            new String[] {
                  "Window",
                  "Viewer Pane",
                  "(None)"
            },
            new String[] {
                  new Integer(RmdOutput.RMD_VIEWER_TYPE_WINDOW).toString(),
                  new Integer(RmdOutput.RMD_VIEWER_TYPE_PANE).toString(),
                  new Integer(RmdOutput.RMD_VIEWER_TYPE_NONE).toString()
            },
            false,
            true,
            false);
      displayPanel.add(rmdViewerMode_);
      
      
      VerticalPanel savePanel = new VerticalPanel();
      
      savePanel.add(headerLabel("General"));
      savePanel.add(checkboxPref("Ensure that source files end with newline", prefs_.autoAppendNewline()));
      savePanel.add(checkboxPref("Strip trailing horizontal whitespace when saving", prefs_.stripTrailingWhitespace()));

      Label serializationLabel = headerLabel("Serialization");
      serializationLabel.getElement().getStyle().setPaddingTop(14, Unit.PX);
      savePanel.add(serializationLabel);
      
      
      lineEndings_ = new LineEndingsSelectWidget();
      spaced(lineEndings_);
      savePanel.add(lineEndings_);
      
      encodingValue_ = prefs_.defaultEncoding().getGlobalValue();
      savePanel.add(lessSpaced(encoding_ = new TextBoxWithButton(
            "Default text encoding:",
            "Change...",
            new ClickHandler()
            {
               public void onClick(ClickEvent event)
               {
                  server_.iconvlist(new SimpleRequestCallback<IconvListResult>()
                  {
                     @Override
                     public void onResponseReceived(IconvListResult response)
                     {
                        new ChooseEncodingDialog(
                              response.getCommon(),
                              response.getAll(),
                              encodingValue_,
                              true,
                              false,
                              new OperationWithInput<String>()
                              {
                                 public void execute(String encoding)
                                 {
                                    if (encoding == null)
                                       return;

                                    setEncoding(encoding);
                                 }
                              }).showModal();
                     }
                  });

               }
            })));
      nudgeRight(encoding_);
      textBoxWithChooser(encoding_);
      spaced(encoding_);
      setEncoding(prefs.defaultEncoding().getGlobalValue());
      
      VerticalPanel completionPanel = new VerticalPanel();
      
      completionPanel.add(headerLabel("R and C/C++"));
     
      showCompletions_ = new SelectWidget(
            "Show code completions:",
            new String[] {
                  "Automatically",
                  "When Triggered ($, ::)",
                  "Manually (Tab)"
            },
            new String[] {
                  UIPrefsAccessor.COMPLETION_ALWAYS,
                  UIPrefsAccessor.COMPLETION_WHEN_TRIGGERED,
                  UIPrefsAccessor.COMPLETION_MANUAL
            },
            false, 
            true, 
            false);
      
      spaced(showCompletions_);
      completionPanel.add(showCompletions_);    
      
      final CheckBox alwaysCompleteInConsole = checkboxPref(
            "Allow automatic completions in console",
            prefs.alwaysCompleteInConsole());
      completionPanel.add(alwaysCompleteInConsole);
      
      showCompletions_.addChangeHandler(new ChangeHandler()
      {
         @Override
         public void onChange(ChangeEvent event)
         {
            alwaysCompleteInConsole.setVisible(
                   showCompletions_.getValue().equals(
                                        UIPrefsAccessor.COMPLETION_ALWAYS));
            
         }
      });
    
      final CheckBox insertParensAfterFunctionCompletionsCheckbox =
           checkboxPref("Insert parentheses after function completions",
                 prefs.insertParensAfterFunctionCompletion());
      
      final CheckBox showSignatureTooltipsCheckbox =
           checkboxPref("Show help tooltip after function completions",
                 prefs.showSignatureTooltips());
      
      addEnabledDependency(
            insertParensAfterFunctionCompletionsCheckbox,
            showSignatureTooltipsCheckbox);
      
      completionPanel.add(insertParensAfterFunctionCompletionsCheckbox);
      completionPanel.add(showSignatureTooltipsCheckbox);
      
      completionPanel.add(checkboxPref("Insert spaces around equals for argument completions", prefs.insertSpacesAroundEquals()));
      completionPanel.add(checkboxPref("Use tab for multiline autocompletions", prefs.allowTabMultilineCompletion()));
      
      
      Label otherLabel = headerLabel("Other Languages");
      otherLabel.getElement().getStyle().setMarginTop(8, Unit.PX);
      completionPanel.add(otherLabel);
      
      showCompletionsOther_ = new SelectWidget(
            "Show code completions:",
            new String[] {
                  "Automatically",
                  "Manually (Ctrl+Space) "
            },
            new String[] {
                  UIPrefsAccessor.COMPLETION_ALWAYS,
                  UIPrefsAccessor.COMPLETION_MANUAL
            },
            false, 
            true, 
            false);
      completionPanel.add(showCompletionsOther_);
      
      Label otherTip = new Label(
        "Keyword and text-based completions are supported for several other " +
        "languages including JavaScript, HTML, CSS, Python, and SQL.");
      otherTip.addStyleName(baseRes.styles().infoLabel());
      completionPanel.add(nudgeRightPlus(otherTip));
      
      
      Label delayLabel = headerLabel("Completion Delay");
      delayLabel.getElement().getStyle().setMarginTop(14, Unit.PX);
      completionPanel.add(delayLabel);
      
      completionPanel.add(nudgeRightPlus(alwaysCompleteChars_ =
          numericPref("Show completions after characters entered:",
                      prefs.alwaysCompleteCharacters())));
      completionPanel.add(nudgeRightPlus(alwaysCompleteDelayMs_ = 
          numericPref("Show completions after keyboard idle (ms):",
                      prefs.alwaysCompleteDelayMs())));
        
      
      VerticalPanel diagnosticsPanel = new VerticalPanel();
      diagnosticsPanel.add(headerLabel("R Diagnostics"));
      final CheckBox chkShowRDiagnostics = checkboxPref("Show diagnostics for R", prefs.showDiagnosticsR());
      diagnosticsPanel.add(chkShowRDiagnostics);
      
      final VerticalPanel rOptionsPanel = new VerticalPanel();
      rOptionsPanel.add(checkboxPref("Enable diagnostics within R function calls", prefs.diagnosticsInRFunctionCalls()));
      rOptionsPanel.add(spaced(checkboxPref("Check arguments to R function calls", prefs.checkArgumentsToRFunctionCalls())));
      rOptionsPanel.add(spaced(checkboxPref("Warn if variable used has no definition in scope", prefs.warnIfNoSuchVariableInScope())));
      rOptionsPanel.add(spaced(checkboxPref("Warn if variable is defined but not used", prefs.warnIfVariableDefinedButNotUsed())));
      rOptionsPanel.add(spaced(checkboxPref("Provide R style diagnostics (e.g. whitespace)", prefs.enableStyleDiagnostics())));
      rOptionsPanel.setVisible(prefs.showDiagnosticsR().getValue());
      chkShowRDiagnostics.addValueChangeHandler(new ValueChangeHandler<Boolean>() {
         @Override
         public void onValueChange(ValueChangeEvent<Boolean> event)
         {
            rOptionsPanel.setVisible(event.getValue());
         }
      });
      
      diagnosticsPanel.add(rOptionsPanel);
      
      
      Label diagOtherLabel = headerLabel("Other Languages");
      diagnosticsPanel.add(spacedBefore(diagOtherLabel));
      diagnosticsPanel.add(checkboxPref("Show diagnostics for C/C++", prefs.showDiagnosticsCpp()));
      diagnosticsPanel.add(checkboxPref("Show diagnostics for JavaScript, HTML, and CSS", prefs.showDiagnosticsOther()));
    
      Label diagShowLabel = headerLabel("Show Diagnostics");
      diagnosticsPanel.add(spacedBefore(diagShowLabel));
      diagnosticsPanel.add(checkboxPref("Show diagnostics whenever source files are saved", prefs.diagnosticsOnSave()));
      diagnosticsPanel.add(tight(checkboxPref("Show diagnostics after keyboard is idle for a period of time", prefs.enableBackgroundDiagnostics())));
      diagnosticsPanel.add(indent(backgroundDiagnosticsDelayMs_ =
            numericPref("Keyboard idle time (ms):", prefs.backgroundDiagnosticsDelayMs())));
      
      HelpLink diagnosticsHelpLink = new DiagnosticsHelpLink();
      diagnosticsHelpLink.getElement().getStyle().setMarginTop(12, Unit.PX);
      nudgeRight(diagnosticsHelpLink); 
      diagnosticsPanel.add(diagnosticsHelpLink);
      
      
      DialogTabLayoutPanel tabPanel = new DialogTabLayoutPanel();
      tabPanel.setSize("435px", "498px");
      tabPanel.add(editingPanel, "Editing");
      tabPanel.add(displayPanel, "Display");
      tabPanel.add(savePanel, "Saving");
      tabPanel.add(completionPanel, "Completion");
      tabPanel.add(diagnosticsPanel, "Diagnostics");
      tabPanel.selectTab(0);
      add(tabPanel);
   }
   
   private void disable(CheckBox checkBox)
   {
      checkBox.setValue(false);
      checkBox.setEnabled(false);
      checkBox.setVisible(false);
   }
   
   private void enable(CheckBox checkBox)
   {
      checkBox.setValue(true);
      checkBox.setEnabled(true);
      checkBox.setVisible(true);
   }
   
   private void addEnabledDependency(final CheckBox speaker,
                                     final CheckBox listener)
   {
      if (speaker.getValue() == false)
         disable(listener);
      
      speaker.addValueChangeHandler(
            new ValueChangeHandler<Boolean>()
            {
               @Override
               public void onValueChange(ValueChangeEvent<Boolean> event)
               {
                  if (event.getValue() == false)
                     disable(listener);
                  else
                     enable(listener);
               }
            });
   }

   @Override
   protected void initialize(RPrefs prefs)
   {
      // editing prefs
      EditingPrefs editingPrefs = prefs.getEditingPrefs();
      lineEndings_.setIntValue(editingPrefs.getLineEndings());
      
      showCompletions_.setValue(prefs_.codeComplete().getValue());
      showCompletionsOther_.setValue(prefs_.codeCompleteOther().getValue());
      if (prefs_.useVimMode().getValue())
         editorMode_.setValue(UIPrefsAccessor.EDITOR_KEYBINDINGS_VIM);
      else if (prefs_.enableEmacsKeybindings().getValue())
         editorMode_.setValue(UIPrefsAccessor.EDITOR_KEYBINDINGS_EMACS);
      else
         editorMode_.setValue(UIPrefsAccessor.EDITOR_KEYBINDINGS_DEFAULT);
      delimiterSurroundWidget_.setValue(prefs_.surroundSelection().getValue());
      rmdViewerMode_.setValue(prefs_.rmdViewerType().getValue().toString());
   }
   
   @Override
   public boolean onApply(RPrefs prefs)
   {
      boolean reload = super.onApply(prefs);
      
      // editing prefs
      prefs.setEditingPrefs(EditingPrefs.create(lineEndings_.getIntValue()));
                      
      prefs_.defaultEncoding().setGlobalValue(encodingValue_);
      
      prefs_.codeComplete().setGlobalValue(showCompletions_.getValue());
      prefs_.codeCompleteOther().setGlobalValue(showCompletionsOther_.getValue());
      
      String editorMode = editorMode_.getValue();
      boolean isVim = editorMode.equals(UIPrefsAccessor.EDITOR_KEYBINDINGS_VIM);
      boolean isEmacs = editorMode.equals(UIPrefsAccessor.EDITOR_KEYBINDINGS_EMACS);
      
      prefs_.useVimMode().setGlobalValue(isVim);
      prefs_.enableEmacsKeybindings().setGlobalValue(isEmacs);
      prefs_.rmdViewerType().setGlobalValue(Integer.decode(
            rmdViewerMode_.getValue()));
      
      prefs_.surroundSelection().setGlobalValue(delimiterSurroundWidget_.getValue());
      
      return reload;
   }
 
   @Override
   public ImageResource getIcon()
   {
      return PreferencesDialogBaseResources.INSTANCE.iconCodeEditing();
   }

   @Override
   public boolean validate()
   {
      return (!spacesForTab_.getValue() || tabWidth_.validatePositive("Tab width")) && 
             (!showMargin_.getValue() || marginCol_.validate("Margin column")) &&
             alwaysCompleteChars_.validateRange("Characters entered", 1, 100) &&
             alwaysCompleteDelayMs_.validateRange("Completion keyboard idle (ms)", 0, 10000) &&
             backgroundDiagnosticsDelayMs_.validateRange("Diagnostics keyboard idle (ms):", 0, 10000);
   }

   @Override
   public String getName()
   {
      return "Code";
   }
   
   private void setEncoding(String encoding)
   {
      encodingValue_ = encoding;
      if (StringUtil.isNullOrEmpty(encoding))
         encoding_.setText(ChooseEncodingDialog.ASK_LABEL);
      else
         encoding_.setText(encoding);
   }

   private final UIPrefs prefs_;
   private final SourceServerOperations server_;
   private final NumericValueWidget tabWidth_;
   private final NumericValueWidget marginCol_;
   private final LineEndingsSelectWidget lineEndings_;
   private final NumericValueWidget alwaysCompleteChars_;
   private final NumericValueWidget alwaysCompleteDelayMs_;
   private final NumericValueWidget backgroundDiagnosticsDelayMs_;
   private final CheckBox spacesForTab_;
   private final CheckBox showMargin_;
   private final SelectWidget showCompletions_;
   private final SelectWidget showCompletionsOther_;
   private final SelectWidget editorMode_;
   private final SelectWidget rmdViewerMode_;
   private final SelectWidget delimiterSurroundWidget_;
   private final TextBoxWithButton encoding_;
   private String encodingValue_;
   
   
}<|MERGE_RESOLUTION|>--- conflicted
+++ resolved
@@ -179,11 +179,8 @@
       rMarkdownLabel.getElement().getStyle().setPaddingTop(14, Unit.PX);
       displayPanel.add(rMarkdownLabel);
       displayPanel.add(checkboxPref("Show inline toolbar for R code chunks", prefs_.showInlineToolbarForRCodeChunks()));
-<<<<<<< HEAD
       displayPanel.add(checkboxPref("Show R chunk execution output within editor", prefs_.showRmdChunkOutputInline()));
-=======
       displayPanel.add(checkboxPref("Show document outline by default", prefs_.showDocumentOutlineRmd()));
->>>>>>> d4f7069b
       displayPanel.add(checkboxPref("Show unnamed entries in document outline", prefs_.showUnnamedEntriesInDocumentOutline()));
       rmdViewerMode_ = new SelectWidget(
             "Show output preview in: ",
