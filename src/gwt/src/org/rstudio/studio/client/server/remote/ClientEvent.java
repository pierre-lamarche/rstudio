/*
 * ClientEvent.java
 *
 * Copyright (C) 2009-15 by RStudio, Inc.
 *
 * Unless you have received this program directly from RStudio pursuant
 * to the terms of a commercial license agreement with RStudio, then
 * this program is licensed to you under the terms of version 3 of the
 * GNU Affero General Public License. This program is distributed WITHOUT
 * ANY EXPRESS OR IMPLIED WARRANTY, INCLUDING THOSE OF NON-INFRINGEMENT,
 * MERCHANTABILITY OR FITNESS FOR A PARTICULAR PURPOSE. Please refer to the
 * AGPL (http://www.gnu.org/licenses/agpl-3.0.txt) for more details.
 *
 */
package org.rstudio.studio.client.server.remote;

import com.google.gwt.core.client.JavaScriptObject;

class ClientEvent extends JavaScriptObject
{   
   public static final String Busy = "busy";
   public static final String ConsolePrompt = "console_prompt";
   public static final String ConsoleOutput = "console_output" ;
   public static final String ConsoleError = "console_error";
   public static final String ConsoleWritePrompt = "console_write_prompt";
   public static final String ConsoleWriteInput = "console_write_input";
   public static final String ShowErrorMessage = "show_error_message";
   public static final String ShowHelp = "show_help" ;
   public static final String BrowseUrl = "browse_url";
   public static final String ShowEditor = "show_editor";
   public static final String ChooseFile = "choose_file";
   public static final String AbendWarning = "abend_warning";
   public static final String Quit = "quit";
   public static final String Suicide = "suicide";
   public static final String FileChanged = "file_changed";
   public static final String WorkingDirChanged = "working_dir_changed";
   public static final String PlotsStateChanged = "plots_state_changed";
   public static final String ViewData = "view_data";
   public static final String PackageStatusChanged = "package_status_changed";
   public static final String PackageStateChanged = "package_state_changed";
   public static final String Locator = "locator";
   public static final String ConsoleResetHistory = "console_reset_history";
   public static final String SessionSerialization = "session_serialization";
   public static final String HistoryEntriesAdded = "history_entries_added";
   public static final String QuotaStatus = "quota_status";
   public static final String FileEdit = "file_edit";
   public static final String ShowContent = "show_content";
   public static final String ShowData = "show_data";
   public static final String AsyncCompletion = "async_completion";
   public static final String SaveActionChanged = "save_action_changed";
   public static final String ShowWarningBar = "show_warning_bar";
   public static final String OpenProjectError = "open_project_error";
   public static final String VcsRefresh = "vcs_refresh";
   public static final String AskPass = "ask_pass";
   public static final String ConsoleProcessOutput = "console_process_output";
   public static final String ConsoleProcessExit = "console_process_exit";
   public static final String ListChanged = "list_changed";
   public static final String UiPrefsChanged = "ui_prefs_changed";
   public static final String HandleUnsavedChanges = "handle_unsaved_changes";
   public static final String PosixShellOutput = "posix_shell_output";
   public static final String PosixShellExit = "posix_shell_exit";
   public static final String ConsoleProcessPrompt = "console_process_prompt";
   public static final String ConsoleProcessCreated = "console_process_created";
   public static final String HTMLPreviewStartedEvent = "html_preview_started_event";
   public static final String HTMLPreviewOutputEvent = "html_preview_output_event";
   public static final String HTMLPreviewCompletedEvent = "html_preview_completed_event";
   public static final String CompilePdfStartedEvent = "compile_pdf_started_event";
   public static final String CompilePdfOutputEvent = "compile_pdf_output_event";
   public static final String CompilePdfErrorsEvent = "compile_pdf_errors_event";
   public static final String CompilePdfCompletedEvent = "compile_pdf_completed_event";
   public static final String SynctexEditFile = "synctex_edit_file";
   public static final String FindResult = "find_result";
   public static final String FindOperationEnded = "find_operation_ended";
   public static final String RPubsUploadStatus = "rpubs_upload_status";
   public static final String BuildStarted = "build_started";
   public static final String BuildOutput = "build_output";
   public static final String BuildCompleted = "build_completed";
   public static final String BuildErrors = "build_errors";
   public static final String DirectoryNavigate = "directory_navigate";
   public static final String DeferredInitCompleted = "deferred_init_completed";
   public static final String PlotsZoomSizeChanged = "plots_zoom_size_changed";
   public static final String SourceCppStarted = "source_cpp_started";
   public static final String SourceCppCompleted = "source_cpp_completed";
   public static final String LoadedPackageUpdates = "loaded_package_updates";
   public static final String ActivatePane = "activate_pane";
   public static final String ShowPresentationPane = "show_presentation_pane";
   public static final String EnvironmentRefresh = "environment_refresh";
   public static final String ContextDepthChanged = "context_depth_changed";
   public static final String EnvironmentAssigned = "environment_assigned";
   public static final String EnvironmentRemoved = "environment_removed";
   public static final String BrowserLineChanged = "browser_line_changed";
   public static final String PackageLoaded = "package_loaded";
   public static final String PackageUnloaded = "package_unloaded";
   public static final String PresentationPaneRequestCompleted = "presentation_pane_request_completed";
   public static final String UnhandledError = "unhandled_error";
   public static final String ErrorHandlerChanged = "error_handler_changed";
   public static final String ViewerNavigate = "viewer_navigate";
   public static final String UpdateCheck = "update_check";
   public static final String SourceExtendedTypeDetected = "source_extended_type_detected";
   public static final String ShinyViewer = "shiny_viewer";
   public static final String DebugSourceCompleted = "debug_source_completed";
   public static final String RmdRenderStarted = "rmd_render_started";
   public static final String RmdRenderOutput = "rmd_render_output";
   public static final String RmdRenderCompleted = "rmd_render_completed";
   public static final String RmdTemplateDiscovered = "rmd_template_discovered";
   public static final String RmdTemplateDiscoveryCompleted = "rmd_template_discovery_completed";
   public static final String RmdShinyDocStarted = "rmd_shiny_doc_started";
   public static final String RSConnectDeploymentOutput = "rsconnect_deployment_output";
   public static final String RSConnectDeploymentCompleted = "rsconnect_deployment_completed";
   public static final String RSConnectDeploymentFailed = "rsconnect_deployment_failed";
   public static final String UserPrompt = "user_prompt";
   public static final String InstallRtools = "install_r_tools";
   public static final String InstallShiny = "install_shiny";
   public static final String SuspendAndRestart = "suspend_and_restart";
   public static final String PackratRestoreNeeded = "packrat_restore_needed";
   public static final String DataViewChanged = "data_view_changed";
   public static final String ViewFunction = "view_function";
   public static final String MarkersChanged = "markers_changed";
   public static final String EnableRStudioConnect = "enable_rstudio_connect";
   public static final String UpdateGutterMarkers = "update_gutter_markers";
   public static final String SnippetsChanged = "snippets_changed";
   public static final String JumpToFunction = "jump_to_function";
   public static final String CollabEditStarted = "collab_edit_started";
   public static final String SessionCountChanged = "session_count_changed";
   public static final String CollabEditEnded = "collab_edit_ended";
   public static final String ProjectUsersChanged = "project_users_changed";
   public static final String RVersionsChanged = "r_versions_changed";
   public static final String ShinyGadgetDialog = "shiny_gadget_dialog";
   public static final String RmdParamsReady = "rmd_params_ready";
   public static final String RegisterUserCommand = "register_user_command";
   public static final String SendToConsole = "send_to_console";
   public static final String UserFollowStarted = "user_follow_started";
   public static final String UserFollowEnded = "user_follow_ended";
   public static final String ProjectAccessRevoked = "project_access_revoked";
   public static final String CollabEditSaved = "collab_edit_saved";
   public static final String AddinRegistryUpdated = "addin_registry_updated";
   public static final String ChunkOutput = "chunk_output";
   public static final String ChunkOutputFinished = "chunk_output_finished";
   public static final String RprofStarted = "rprof_started";
   public static final String RprofStopped = "rprof_stopped";
   public static final String RprofCreated = "rprof_created";
   public static final String EditorCommand = "editor_command";
   public static final String PreviewRmd = "preview_rmd";
   public static final String WebsiteFileSaved = "website_file_saved";
   public static final String ChunkPlotRefreshed = "chunk_plot_refreshed";
   public static final String ChunkPlotRefreshFinished = "chunk_plot_refresh_finished";
   public static final String ReloadWithLastChanceSave = "reload_with_last_chance_save";
   public static final String ConnectionUpdated = "connection_updated";
   public static final String EnableConnections = "enable_connections";
   public static final String ConnectionListChanged = "connection_list_changed";
   public static final String ActiveConnectionsChanged = "active_connections_changed";
   public static final String ConnectionOpened = "connection_opened";
   public static final String NotebookRangeExecuted = "notebook_range_executed";
   public static final String ChunkExecStateChanged = "chunk_exec_state_changed";
   public static final String NavigateShinyFrame = "navigate_shiny_frame";
   public static final String UpdateNewConnectionDialog = "update_new_connection_dialog";
   public static final String ProjectTemplateRegistryUpdated = "project_template_registry_updated";
<<<<<<< HEAD
   public static final String TerminalBusy = "terminal_busy";
   public static final String PackageExtensionIndexingCompleted = "package_extension_indexing_completed";
=======
   public static final String TerminalSubProcs = "terminal_subprocs";
>>>>>>> 59118fb1

   protected ClientEvent()
   {
   }
   
   public final native int getId() /*-{
      return this.id;
   }-*/;
   
   public final native String getType() /*-{
      return this.type;
   }-*/;
   
   public final native <T> T getData() /*-{
      return this.data;
   }-*/;
}<|MERGE_RESOLUTION|>--- conflicted
+++ resolved
@@ -155,12 +155,9 @@
    public static final String NavigateShinyFrame = "navigate_shiny_frame";
    public static final String UpdateNewConnectionDialog = "update_new_connection_dialog";
    public static final String ProjectTemplateRegistryUpdated = "project_template_registry_updated";
-<<<<<<< HEAD
    public static final String TerminalBusy = "terminal_busy";
    public static final String PackageExtensionIndexingCompleted = "package_extension_indexing_completed";
-=======
    public static final String TerminalSubProcs = "terminal_subprocs";
->>>>>>> 59118fb1
 
    protected ClientEvent()
    {
