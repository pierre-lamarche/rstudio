/*
 * SessionNamedPipeHttpConnectionListener.cpp
 *
 * Copyright (C) 2009-12 by RStudio, Inc.
 *
 * Unless you have received this program directly from RStudio pursuant
 * to the terms of a commercial license agreement with RStudio, then
 * this program is licensed to you under the terms of version 3 of the
 * GNU Affero General Public License. This program is distributed WITHOUT
 * ANY EXPRESS OR IMPLIED WARRANTY, INCLUDING THOSE OF NON-INFRINGEMENT,
 * MERCHANTABILITY OR FITNESS FOR A PARTICULAR PURPOSE. Please refer to the
 * AGPL (http://www.gnu.org/licenses/agpl-3.0.txt) for more details.
 *
 */

#include <session/SessionHttpConnectionListener.hpp>

// Necessary to avoid compile error on Win x64
#include <winsock2.h>

#include <string>

#include <boost/utility.hpp>
#include <boost/format.hpp>
#include <boost/algorithm/string/predicate.hpp>
#include <boost/asio/buffer.hpp>

#include <core/Log.hpp>
#include <core/Error.hpp>
#include <core/Thread.hpp>

#include <core/http/Request.hpp>
#include <core/http/Response.hpp>
#include <core/http/RequestParser.hpp>
#include <core/http/SocketUtils.hpp>

#include <core/json/JsonRpc.hpp>

#include <core/system/System.hpp>
#include <core/system/Environment.hpp>

#include <windows.h>
#include <sddl.h>

// Vista+
#ifndef PIPE_REJECT_REMOTE_CLIENTS
#define PIPE_REJECT_REMOTE_CLIENTS 0x00000008
#endif

// Mingw doesn't have this declaration
#include <session/SessionOptions.hpp>

#include "SessionHttpConnectionUtils.hpp"

using namespace rstudio::core ;

#define kReadBufferSize 4096

<<<<<<< HEAD
namespace rsession {
=======
namespace rstudio {
namespace session {
>>>>>>> 41b8cc23

class NamedPipeHttpConnection : public HttpConnection,
                                boost::noncopyable
{
public:
   explicit NamedPipeHttpConnection(HANDLE hPipe)
      : hPipe_(hPipe)
   {
   }

   virtual ~NamedPipeHttpConnection()
   {
      try
      {
         close();
      }
      CATCH_UNEXPECTED_EXCEPTION
   }

   bool readRequest()
   {
      core::http::RequestParser parser;
      CHAR buff[kReadBufferSize];
      DWORD bytesRead;

      while(TRUE)
      {
         // read from pipe
         BOOL result = ::ReadFile(hPipe_, buff, kReadBufferSize, &bytesRead, NULL);

         // check for error
         if (!result)
         {
            Error error = systemError(::GetLastError(), ERROR_LOCATION);
            if (!core::http::isConnectionTerminatedError(error))
               LOG_ERROR(error);

            close();

            return false;
         }

         // end of file - we should never get this far (request parser
         // should signal that we have the full request bfore we get here)
         else if (bytesRead == 0)
         {
            LOG_WARNING_MESSAGE("ReadFile returned 0 bytes");

            core::http::Response response;
            response.setStatusCode(core::http::status::BadRequest);
            sendResponse(response);

            return false;
         }

         // got input
         else
         {
            // parse next chunk
            http::RequestParser::status status = parser.parse(
                                                   request_,
                                                   buff,
                                                   buff + bytesRead);

            // error - return bad request
            if (status == core::http::RequestParser::error)
            {
               core::http::Response response;
               response.setStatusCode(core::http::status::BadRequest);
               sendResponse(response);

               return false;
            }

            // incomplete -- keep reading
            else if (status == core::http::RequestParser::incomplete)
            {
               continue;
            }

            // got valid request -- handle it
            else
            {
               requestId_ = request_.headerValue("X-RS-RID");
               return true;
            }
         }
      }

      // keep compiler happy (we should never get here
      return false;
   }

   virtual const core::http::Request& request() { return request_; }

   virtual void sendResponse(const core::http::Response &response)
   {
      // get the buffers
      std::vector<boost::asio::const_buffer> buffers =response.toBuffers(
                                        core::http::Header::connectionClose());

      // write them
      DWORD bytesWritten;
      for (std::size_t i=0; i<buffers.size(); i++)
      {
         DWORD bytesToWrite = boost::asio::buffer_size(buffers[i]);
         BOOL success = ::WriteFile(
                  hPipe_,
                  boost::asio::buffer_cast<const unsigned char*>(buffers[i]),
                  bytesToWrite,
                  &bytesWritten,
                  NULL);

         if (!success || (bytesWritten != bytesToWrite))
         {
            // establish error
            Error error = systemError(::GetLastError(), ERROR_LOCATION);
            error.addProperty("request-uri", request_.uri());

            // log the error if it wasn't connection terminated
            if (!core::http::isConnectionTerminatedError(error))
               LOG_ERROR(error);

            // close and terminate
            close();
            break;
         }
      }
   }

   // close (occurs automatically after writeResponse, here in case it
   // need to be closed in other circumstances
   virtual void close()
   {
      if (hPipe_ != INVALID_HANDLE_VALUE)
      {
         if (!::FlushFileBuffers(hPipe_))
            LOG_ERROR(systemError(::GetLastError(), ERROR_LOCATION));

         if (!::DisconnectNamedPipe(hPipe_))
            LOG_ERROR(systemError(::GetLastError(), ERROR_LOCATION));

         if (!::CloseHandle(hPipe_))
            LOG_ERROR(systemError(::GetLastError(), ERROR_LOCATION));

         hPipe_ = INVALID_HANDLE_VALUE;
     }
   }

   // other useful introspection methods
   virtual std::string requestId() const { return requestId_; }


private:
   HANDLE hPipe_;
   core::http::Request request_;
   std::string requestId_;
};


class NamedPipeHttpConnectionListener : public HttpConnectionListener,
                                        boost::noncopyable
{
public:
   explicit NamedPipeHttpConnectionListener(const std::string& pipeName,
                                            const std::string& secret)
      : pipeName_(pipeName), secret_(secret)
   {
   }


   virtual Error start()
   {
      core::thread::safeLaunchThread(
         boost::bind(&NamedPipeHttpConnectionListener::listenerThread,
                     this));

      return Success();
   }

   virtual void stop()
   {
      // we don't support stop because it is never called in desktop mode

   }

   // connection queues
   virtual HttpConnectionQueue& mainConnectionQueue()
   {
      return mainConnectionQueue_;
   }

   virtual HttpConnectionQueue& eventsConnectionQueue()
   {
      return eventsConnectionQueue_;
   }


private:
   void listenerThread()
   {
      try
      {
         while (true)
         {
            // create security attributes
            PSECURITY_ATTRIBUTES pSA = NULL;
            SECURITY_ATTRIBUTES sa;
            ZeroMemory(&sa, sizeof(sa));
            sa.nLength = sizeof(sa);
            sa.lpSecurityDescriptor = NULL;
            sa.bInheritHandle = FALSE;

            // get login session only descriptor -- proceed without one
            // if we fail since we don't have 100% assurance this will
            // work in all configurations and the world ends if we don't
            // proceed with creating the pipe
            sa.lpSecurityDescriptor = pipeServerSecurityDescriptor();
            if (sa.lpSecurityDescriptor)
               pSA = &sa;

            // set pipe mode, specify rejection of remote clients if >= vista
            DWORD dwPipeMode = PIPE_TYPE_BYTE | PIPE_READMODE_BYTE | PIPE_WAIT;
            if (core::system::isVistaOrLater())
                dwPipeMode |= PIPE_REJECT_REMOTE_CLIENTS;

            // create pipe
            HANDLE hPipe = ::CreateNamedPipeA(pipeName_.c_str(),
                                              PIPE_ACCESS_DUPLEX,
                                              dwPipeMode,
                                              PIPE_UNLIMITED_INSTANCES,
                                              kReadBufferSize,
                                              kReadBufferSize,
                                              0,
                                              pSA);
            DWORD lastError = ::GetLastError(); // capture err before LocalFree

            // free security descriptor if we used one
            if (pSA)
               ::LocalFree(pSA->lpSecurityDescriptor);

            // check for error
            if (hPipe == INVALID_HANDLE_VALUE)
            {
               LOG_ERROR(systemError(lastError, ERROR_LOCATION));
               continue;
            }

            // attempt to connect
            BOOL connected = ::ConnectNamedPipe(hPipe, NULL) ?
                   TRUE : (::GetLastError() == ERROR_PIPE_CONNECTED);

            if (connected)
            {
               // create connection
               boost::shared_ptr<NamedPipeHttpConnection> ptrPipeConnection(
                                         new NamedPipeHttpConnection(hPipe));

               // if we can successfully read a request then enque it
               if (ptrPipeConnection->readRequest())
                  enqueConnection(ptrPipeConnection);
            }
            else
            {
               LOG_ERROR(systemError(::GetLastError(), ERROR_LOCATION));
            }
         }
      }
      CATCH_UNEXPECTED_EXCEPTION
   }

   // NOTE: this logic is duplicated btw here and HttpConnectionListenerImpl

   void enqueConnection(
                  boost::shared_ptr<NamedPipeHttpConnection> ptrConnection)
   {
      // convert to cannonical HttpConnection
      boost::shared_ptr<HttpConnection> ptrHttpConnection =
            boost::static_pointer_cast<HttpConnection>(ptrConnection);

      if (!authenticate(ptrHttpConnection))
      {
         core::http::Response response;
         response.setStatusCode(403);
         response.setStatusMessage("Forbidden");
         ptrConnection->sendResponse(response);
         return;
      }

      // check for the special rpc/abort endpoint and abort if requested
      // we do this in the background listener thread so it can always
      // be processed even if the foreground thread is deadlocked or otherwise
      // unresponsive
      if (connection::checkForAbort(
             ptrHttpConnection,
             boost::bind(&NamedPipeHttpConnectionListener::cleanup,
                         this)))
      {
         return;
      }

      // check for a suspend_session. done here as well as in foreground to
      // allow clients without the requisite client-id and/or version header
      // to also initiate a suspend (e.g. an admin/supervisor process)
      if (connection::checkForSuspend(ptrHttpConnection))
         return;

      // place the connection on the correct queue
      if (connection::isGetEvents(ptrHttpConnection))
         eventsConnectionQueue_.enqueConnection(ptrHttpConnection);
      else
         mainConnectionQueue_.enqueConnection(ptrHttpConnection);
   }

   virtual bool authenticate(boost::shared_ptr<HttpConnection> ptrConnection)
   {
      return connection::authenticate(ptrConnection, secret_);
   }

   core::Error cleanup()
   {
      return Success();
   }

   static LPVOID pipeServerSecurityDescriptor()
   {
      // NOTE: if this doesn't work for whatever reason we could consider
      // falling back to this: "D:(D;;GA;;;AN)(A;;GA;;;AU)"
      // (which would be deny access to anonymous users and grant access
      // to authenticated users)

      std::string securityDescriptor;
      Error error = logonSessionOnlyDescriptor(&securityDescriptor);
      if (error)
      {
         LOG_ERROR(error);
         return NULL;
      }

      ULONG sdSize;
      LPVOID pSA;
      if (::ConvertStringSecurityDescriptorToSecurityDescriptorA(
          securityDescriptor.c_str(),
          SDDL_REVISION_1,
          &pSA,
          &sdSize))
      {
         return pSA;
      }
      else
      {
         LOG_ERROR(systemError(::GetLastError(), ERROR_LOCATION));
         return NULL;
      }
   }

   static core::Error logonSessionOnlyDescriptor(std::string* pDescriptor)
   {
      // token for current process
      HANDLE hToken = NULL;
      if (!OpenProcessToken(::GetCurrentProcess(), TOKEN_QUERY, &hToken))
         return systemError(::GetLastError(), ERROR_LOCATION);
      core::system::CloseHandleOnExitScope tokenScope(&hToken, ERROR_LOCATION);

      // size of token groups structure (note that we exepct the error
      // since we pass NULL for the token information buffer)
      DWORD tgSize = 0;
      BOOL res = ::GetTokenInformation(hToken, TokenGroups, NULL, 0, &tgSize);
      if (res != FALSE && ::GetLastError() != ERROR_INSUFFICIENT_BUFFER)
         return systemError(::GetLastError(), ERROR_LOCATION);

      // get the token groups structure
      std::vector<char> tg(tgSize);
      TOKEN_GROUPS* pTG = reinterpret_cast<TOKEN_GROUPS*>(&tg[0]);
      if (!::GetTokenInformation(hToken, TokenGroups, pTG, tgSize, &tgSize))
         return systemError(::GetLastError(), ERROR_LOCATION);

      // find login sid
      SID* pSid = NULL;
      for (DWORD i = 0; i < pTG->GroupCount ; ++i)
      {
         if ((pTG->Groups[i].Attributes & SE_GROUP_LOGON_ID)
                                                   == SE_GROUP_LOGON_ID)
         {
           pSid = reinterpret_cast<SID*>(pTG->Groups[i].Sid);
           break;
         }
      }

      // ensure we found it
      if (pSid == NULL)
      {
         return systemError(boost::system::windows_error::file_not_found,
                            "Failed to find SE_GROUP_LOGON_ID",
                            ERROR_LOCATION);
      }

      // convert to a string
      char* pSidString = NULL;
      if (!::ConvertSidToStringSid(pSid, &pSidString))
         return systemError(::GetLastError(), ERROR_LOCATION);

      // format string for caller
      boost::format fmt("D:(A;OICI;GA;;;%1%)");
      *pDescriptor = boost::str(fmt % pSidString);

      // free sid string
      ::LocalFree(pSidString);

      // return success
      return Success();
   }


private:
   std::string pipeName_;
   std::string secret_;
   HttpConnectionQueue mainConnectionQueue_;
   HttpConnectionQueue eventsConnectionQueue_;
};

} // namespace session
} // namespace rstudio<|MERGE_RESOLUTION|>--- conflicted
+++ resolved
@@ -56,12 +56,8 @@
 
 #define kReadBufferSize 4096
 
-<<<<<<< HEAD
-namespace rsession {
-=======
 namespace rstudio {
 namespace session {
->>>>>>> 41b8cc23
 
 class NamedPipeHttpConnection : public HttpConnection,
                                 boost::noncopyable
